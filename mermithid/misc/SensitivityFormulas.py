--- conflicted
+++ resolved
@@ -211,7 +211,8 @@
         # 90% of gaussian are contained in +-1.64 sigma region
         return np.sqrt(np.sqrt(1.64)*self.sensitivity(**kwargs))
 
-<<<<<<< HEAD
+    def sterial_m2_limit(self, Ue4_sq):
+        return np.sqrt(np.sqrt(1.64)*np.sqrt((self.StatSens()/Ue4_sq)**2 + self.SystSens()**2))
 
     # PHYSICS Functions
     
@@ -233,18 +234,6 @@
               pass
         return gas_fractions['H2']*H2_iso_avg_num
 
-
-    def frequency(self, energy, magnetic_field):
-        # cyclotron frequency
-        gamma = lambda energy: energy/(me*c0**2) + 1  # E_kin / E_0 + 1
-        frequency = e*magnetic_field/(2*np.pi*me)/gamma(energy)
-        return frequency
-=======
-    def sterial_m2_limit(self, Ue4_sq):
-        return np.sqrt(np.sqrt(1.64)*np.sqrt((self.StatSens()/Ue4_sq)**2 + self.SystSens()**2))
->>>>>>> 5303e3bd
-
-    # PHYSICS Functions
     def BToKeErr(self, BErr, B):
          return e*BErr/(2*np.pi*frequency(self.T_endpoint, B)/c0**2)
 
