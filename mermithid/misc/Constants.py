'''
Some constants useful for various things...
'''

def m_electron(): return  510998.910			# Electron mass in eV
def e(): return 1.6021766208e-19			# Electron charge in C
def hbar(): return 6.582119514e-16               # Reduced Planck's constant in eV*s
def c() : return  299792458.			   	   	 	# Speed of light in m/s
def hbarc(): return hbar() * c()						# hbar * c
def omega_c(): return 1.758820088e+11		     # Angular gyromagnetic ratio in rad Hz/Tesla
def freq_c(): return omega_c()/(2. * ROOT.TMath.Pi())			 # Gyromagnetic ratio in Hz/Tesla
def k_boltzmann(): return  8.61733238e-5		         	# Boltzmann's constant in eV/Kelvin
def unit_mass() : return 931.494061e6			 	# Unit mass in eV
def seconds_per_year(): return 365.25 * 86400.

def fine_structure_constant(): return 0.0072973525664   # fine structure constant (no unit)

#  Tritium-specific constants

def tritium_rate_per_eV(): return 2.0e-13				 # fraction of rate in last 1 eV
def tritium_atomic_mass(): return  3.016 * unit_mass()   	 # Atomic tritium mass in eV
def tritium_halflife(): return 12.32 * seconds_per_year()  # Halflife of tritium (in seconds)
def tritium_lifetime(): return tritium_halflife()/0.69314718056  # Lifetime of tritium (in seconds)
def tritium_endpoint(): return 18.6E+3 # Tritium endpoint value


def gv(): return 1. #Vector coupling constant
def lambdat(): return 1.2724 # +/- 0.0023, from PDG (2018): http://pdg.lbl.gov/2018/listings/rpp2018-list-n.pdf
def ga(): return gv()*(-lambdat()) #Axial vector coupling constant
def Mnuc2(): return gv()**2 + 3*ga()**2 #Nuclear matrix element
def GF(): return 1.1663787*10**(-23) #Gf/(hc)^3, in eV^(-2)
def Vud(): return 0.97425 #CKM element

#Beta decay-specific physical constants
def QT(): return 18563.251 #For atomic tritium (eV), from Bodine et al. (2015)
def QT2(): return 18573.24 #For molecular tritium (eV), Bodine et al. (2015)
def Rn(): return 2.8840*10**(-3) #Helium-3 nuclear radius in units of me, from Kleesiek et al. (2018): https://arxiv.org/pdf/1806.00369.pdf
def M_3He_in_me(): return 5497.885 #Helium-3 mass in units of me, Kleesiek et al. (2018)
def atomic_num(): return 2. #For helium-3
def V0(): return 76. #Nuclear screening potential of orbital electron cloud of the daughter atom, from Kleesiek et al. (2018)
def mu_diff_hel_trit(): return 5.107 #Difference between magnetic moments of helion and triton, for recoil effects correction

# Kr specific constants
<<<<<<< HEAD
def kr_k_line_e(): return 17.824576*1e3
def kr_k_line_width(): return 2.83
=======
# Based on Katrin recent paper https://iopscience.iop.org/article/10.1088/1361-6471/ab8480
def kr_k_line_e(): return 17.8260*1e3
def kr_k_line_width(): return 2.774
>>>>>>> 57408cb2
<|MERGE_RESOLUTION|>--- conflicted
+++ resolved
@@ -41,11 +41,6 @@
 def mu_diff_hel_trit(): return 5.107 #Difference between magnetic moments of helion and triton, for recoil effects correction
 
 # Kr specific constants
-<<<<<<< HEAD
-def kr_k_line_e(): return 17.824576*1e3
-def kr_k_line_width(): return 2.83
-=======
 # Based on Katrin recent paper https://iopscience.iop.org/article/10.1088/1361-6471/ab8480
 def kr_k_line_e(): return 17.8260*1e3
-def kr_k_line_width(): return 2.774
->>>>>>> 57408cb2
+def kr_k_line_width(): return 2.774