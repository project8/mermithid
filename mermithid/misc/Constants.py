--- conflicted
+++ resolved
@@ -41,10 +41,5 @@
 def mu_diff_hel_trit(): return 5.107 #Difference between magnetic moments of helion and triton, for recoil effects correction
 
 # Kr specific constants
-
-<<<<<<< HEAD
 def kr_k_line_e(): return 17.824576*1e3
-=======
-def kr_k_line_e(): return 17.8260*1e3
->>>>>>> 3cea3edf
 def kr_k_line_width(): return 2.83