'''
Class calculating neutrino mass sensitivities based on analytic formulas from CDR.
Author: R. Reimann, C. Claessens
Date:11/17/2020

The statistical method and formulars are described in
CDR (CRES design report, Section 1.3) https://www.overleaf.com/project/5b9314afc673d862fa923d53.
'''
import numpy as np
import configparser

from mermithid.misc.Constants_numericalunits import *
from mermithid.misc.CRESFunctions_numericalunits import *

try:
    from morpho.utilities import morphologging
    logger = morphologging.getLogger(__name__)
except:
    print("Run without morpho!")

class NameSpace(object):
    def __init__(self, iteritems):
        if type(iteritems) == dict:
            iteritems = iteritems.items()
        for k, v in iteritems:
            setattr(self, k.lower(), v)
    def __getattribute__(self, item):
        return object.__getattribute__(self, item.lower())


###############################################################################
class Sensitivity(object):
    """
    Documentation:
        * Phase IV sensitivity document: https://www.overleaf.com/project/5de3e02edd267500011b8cc4
        * Talias sensitivity script: https://3.basecamp.com/3700981/buckets/3107037/documents/2388170839
        * Nicks CRLB for frequency resolution: https://3.basecamp.com/3700981/buckets/3107037/uploads/2009854398
        * Molecular contamination in atomic tritium: https://3.basecamp.com/3700981/buckets/3107037/documents/3151077016
    """
    def __init__(self, config_path):
        self.cfg = configparser.ConfigParser()
        with open(config_path, 'r') as configfile:
            self.cfg.read_file(configfile)

        # display configuration
        try:
            logger.info("Config file content:")
            for sect in self.cfg.sections():
               logger.info('    Section: {}'.format(sect))
               for k,v in self.cfg.items(sect):
                  logger.info('        {} = {}'.format(k,v))
        except:
            pass

        self.Experiment = NameSpace({opt: eval(self.cfg.get('Experiment', opt)) for opt in self.cfg.options('Experiment')})
        
        # seetings fro molecular or atomic tritium
        self.tau_tritium = tritium_livetime
        if self.Experiment.atomic:
            self.T_mass = tritium_mass_atomic
            self.Te_crosssection = tritium_electron_crosssection_atomic
            self.T_endpoint = tritium_endpoint_atomic
            self.last_1ev_fraction = last_1ev_fraction_atomic
        else:
            self.T_mass = tritium_mass_molecular
            self.Te_crosssection = tritium_electron_crosssection_molecular
            self.T_endpoint = tritium_endpoint_molecular
            self.last_1ev_fraction = last_1ev_fraction_molecular
            
        # effective volume if configured
        if hasattr(self.Experiment, "v_eff"):
            self.effective_volume = self.Experiment.v_eff # v_eff can be configured in Experiment section


        self.DopplerBroadening = NameSpace({opt: eval(self.cfg.get('DopplerBroadening', opt)) for opt in self.cfg.options('DopplerBroadening')})
        self.FrequencyExtraction = NameSpace({opt: eval(self.cfg.get('FrequencyExtraction', opt)) for opt in self.cfg.options('FrequencyExtraction')})
        self.MagneticField = NameSpace({opt: eval(self.cfg.get('MagneticField', opt)) for opt in self.cfg.options('MagneticField')})
        self.MissingTracks = NameSpace({opt: eval(self.cfg.get('MissingTracks', opt)) for opt in self.cfg.options('MissingTracks')})
        self.PlasmaEffects = NameSpace({opt: eval(self.cfg.get('PlasmaEffects', opt)) for opt in self.cfg.options('PlasmaEffects')})
        
        if self.cfg.has_section('FinalStates'):
            self.FinalStates = NameSpace({opt: eval(self.cfg.get('FinalStates', opt)) for opt in self.cfg.options('FinalStates')})
        
        if not self.Experiment.atomic and not self.cfg.has_section('FinalStates'):
            logger.warning(f"No configuration of ground state width uncertainty. Using default value {ground_state_width_uncertainty/eV} eV")
                

    # SENSITIVITY
    def SignalRate(self):
        """signal events in the energy interval before the endpoint, scale with DeltaE**3"""
        signal_rate = self.Experiment.number_density*self.effective_volume*self.last_1ev_fraction/self.tau_tritium
        if not self.Experiment.atomic:
            if hasattr(self.Experiment, 'gas_fractions'):
                avg_n_T_atoms = self.AvgNumTAtomsPerParticle_MolecularExperiment(self.Experiment.gas_fractions, self.Experiment.H2_type_gas_fractions)
                signal_rate *= avg_n_T_atoms
            else:
                signal_rate *= 2
        if hasattr(self.Experiment, 'active_gas_fraction'):
            signal_rate *= self.Experiment.active_gas_fraction
        return signal_rate

    def BackgroundRate(self):
        """background rate, can be calculated from multiple components.
        Assumes that background rate is constant over considered energy / frequency range."""
        return self.Experiment.background_rate_per_eV

    def SignalEvents(self):
        """Number of signal events."""
        return self.SignalRate()*self.Experiment.LiveTime*self.DeltaEWidth()**3

    def BackgroundEvents(self):
        """Number of background events."""
        return self.BackgroundRate()*self.Experiment.LiveTime*self.DeltaEWidth()

    def DeltaEWidth(self):
        """optimal energy bin width"""
        labels, sigmas, deltas = self.get_systematics()
        return np.sqrt(self.BackgroundRate()/self.SignalRate()
                              + 8*np.log(2)*(np.sum(sigmas**2)))

    def StatSens(self):
        """Pure statistic sensitivity assuming Poisson count experiment in a single bin"""
        sig_rate = self.SignalRate()
        DeltaE = self.DeltaEWidth()
        sens = 2/(3*sig_rate*self.Experiment.LiveTime)*np.sqrt(sig_rate*self.Experiment.LiveTime*DeltaE
                                                                  +self.BackgroundRate()*self.Experiment.LiveTime/DeltaE)
        return sens

    def SystSens(self):
        """Pure systematic componenet to sensitivity"""
        labels, sigmas, deltas = self.get_systematics()
        sens = 4*np.sqrt(np.sum((sigmas*deltas)**2))
        return sens

    def sensitivity(self, **kwargs):
        """Combined statisical and systematic uncertainty.
        Using kwargs settings in namespaces can be changed.
        Example how to change number density which lives in namespace Experiment:
            self.sensitivity(Experiment={"number_density": rho})
        """
        for sect, options in kwargs.items():
            for opt, val in options.items():
                self.__dict__[sect].__dict__[opt] = val

        StatSens = self.StatSens()
        SystSens = self.SystSens()

        # Standard deviation on a measurement of m_beta**2 assuming a mass of zero
        sigma_m_beta_2 =  np.sqrt(StatSens**2 + SystSens**2)
        return sigma_m_beta_2

    def CL90(self, **kwargs):
        """ Gives 90% CL upper limit on neutrino mass."""
        # 90% of gaussian are contained in +-1.64 sigma region
        #return np.sqrt(np.sqrt(1.64)*self.sensitivity(**kwargs))
        return np.sqrt(1.64*self.sensitivity(**kwargs))

    def sterial_m2_limit(self, Ue4_sq):
        return np.sqrt(1.64*np.sqrt((self.StatSens()/Ue4_sq)**2 + self.SystSens()**2))

    # PHYSICS Functions

    def AvgNumTAtomsPerParticle_MolecularExperiment(self, gas_fractions, H2_type_gas_fractions):
        """
        Given gas composition info (H2 vs. other gases, and how much of each H2-type isotopolog), returns an average number of tritium atoms per gas particle.

        Inputs:
        - gas_fractions: dict of composition fractions of each gas (different from scatter fractions!); all H2 isotopologs are combined under key 'H2'
        - H2_type_gas_fractions: dict with fraction of each isotopolog, out of total amount of H2
        """
        H2_iso_avg_num = 0
        for (key, val) in H2_type_gas_fractions.items():
            if key=='T2':
              H2_iso_avg_num += 2*val
            elif key=='HT' or key=='DT':
              H2_iso_avg_num += val
            elif key=='H2' or key=='HD' or key=='D2':
              pass
        return gas_fractions['H2']*H2_iso_avg_num

    def BToKeErr(self, BErr, B):
         return e*BErr/(2*np.pi*frequency(self.T_endpoint, B)/c0**2)

    def KeToBerr(self, KeErr, B):
        return KeErr/e*(2*np.pi*frequency(self.T_endpoint, B)/c0**2)

    def track_length(self, rho):
        return track_length(rho, self.T_endpoint, not self.Experiment.atomic)

    # SYSTEMATICS

    def get_systematics(self):
        """ Returns list of energy broadenings (sigmas) and
        uncertainties on these energy broadenings (deltas)
        for all considered systematics. We need to make sure
        that we do not include effects twice or miss any
        important effect.

        Returns:
             * list of labels
             * list of energy broadenings
             * list of energy broadening uncertainties
        """

        # Different types of uncertainty contributions
        sigma_trans, delta_sigma_trans = self.syst_doppler_broadening()
        sigma_f, delta_sigma_f = self.syst_frequency_extraction()
        sigma_B, delta_sigma_B = self.syst_magnetic_field()
        sigma_Miss, delta_sigma_Miss = self.syst_missing_tracks()
        sigma_Plasma, delta_sigma_Plasma = self.syst_plasma_effects()

        labels = ["Thermal Doppler Broadening", "Start Frequency Resolution", "Magnetic Field", "Missing Tracks", "Plasma Effects"]
        sigmas = [sigma_trans, sigma_f, sigma_B, sigma_Miss, sigma_Plasma]
        deltas = [delta_sigma_trans, delta_sigma_f, delta_sigma_B, delta_sigma_Miss, delta_sigma_Plasma]

        if not self.Experiment.atomic:
            labels.append("Molecular final state")
            sigmas.append(ground_state_width)
            if self.cfg.has_section('FinalStates') and hasattr(self.FinalStates, "ground_state_width_uncertainty_fraction"):
                deltas.append(self.FinalStates.ground_state_width_uncertainty_fraction*ground_state_width)
            else: 
                deltas.append(ground_state_width_uncertainty)

        return np.array(labels), np.array(sigmas), np.array(deltas)

    def print_statistics(self):
        print("Contribution to sigma_(m_beta^2)", " "*18, "%.2f"%(self.StatSens()/meV**2), "meV^2 ->", "%.2f"%(np.sqrt(self.StatSens())/meV), "meV")
        print("Statistical mass limit", " "*18, "%.2f"%(np.sqrt(1.64*self.StatSens())/meV), "meV")

    def print_systematics(self):
        labels, sigmas, deltas = self.get_systematics()

        print()
        sigma_squared = 0
        for label, sigma, delta in zip(labels, sigmas, deltas):
            print(label, " "*(np.max([len(l) for l in labels])-len(label)),  "%8.2f"%(sigma/meV), "+/-", "%8.2f"%(delta/meV), "meV")
            sigma_squared += sigma**2
        sigma_total = np.sqrt(sigma_squared)
        print("Total sigma", " "*(np.max([len(l) for l in labels])-len("Total sigma")), "%8.2f"%(sigma_total/meV),)
        try:
            print("(Contribution from axial variation: ", "%8.2f"%(self.sigma_K_reconstruction/meV)," meV)")
        except AttributeError:
            pass
        print("Contribution to sigma_(m_beta^2)", " "*18, "%.2f"%(self.SystSens()/meV**2), "meV^2 ->", "%.2f"%(np.sqrt(self.SystSens())/meV), "meV")
<<<<<<< HEAD
        print("Systematic mass limit", " "*18, "%.2f"%(np.sqrt(1.28*self.SystSens())/meV), "meV")
        return np.sqrt(1.28*self.SystSens())/meV, np.sqrt(np.sum(sigmas**2))/meV
=======
        print("Systematic mass limit", " "*18, "%.2f"%(np.sqrt(1.64*self.SystSens())/meV), "meV")
>>>>>>> d8679f9b

    def syst_doppler_broadening(self):
        # estimated standard deviation of Doppler broadening distribution from
        # translational motion of tritium atoms / molecules
        # Predicted uncertainty on standard deviation, based on expected precision
        # of temperature knowledge
        if self.DopplerBroadening.UseFixedValue:
            sigma = self.DopplerBroadening.Default_Systematic_Smearing
            delta = self.DopplerBroadening.Default_Systematic_Uncertainty
            return sigma, delta

        # termal doppler broardening
        gasTemp = self.DopplerBroadening.gas_temperature
        mass_T = self.T_mass
        endpoint = self.T_endpoint

        # these factors are mainly neglidible in the recoil equation below
        E_rec = 3.409 * eV # maximal value # same for molecular tritium?
        mbeta = 0*eV # term neglidible
        betanu = 1 # neutrinos are fast
        # electron-neutrino correlation term: 1 + 0.105(6)*betae*cosThetanu
        # => expectation value of cosThetanu = 0.014
        cosThetaenu = 0.014

        Ke = endpoint
        betae = np.sqrt(Ke**2+2*Ke*me*c0**2)/(Ke+me*c0**2) ## electron speed at energy Ke
        Emax = endpoint + me*c0**2
        Ee = endpoint + me*c0**2
        p_rec = np.sqrt( Emax**2-me**2*c0**4 + (Emax - Ee - E_rec)**2 - mbeta**2 + 2*Ee*(Emax - Ee - E_rec)*betae*betanu*cosThetaenu )
        sigma_trans = np.sqrt(p_rec**2/(2*mass_T)*2*kB*gasTemp)

        if self.Experiment.atomic == True:
            delta_trans = np.sqrt(p_rec**2/(2*mass_T)*kB/gasTemp*self.DopplerBroadening.gas_temperature_uncertainty**2)
        else:
            delta_trans = sigma_trans*self.DopplerBroadening.fraction_uncertainty_on_doppler_broadening
        return sigma_trans, delta_trans


    def syst_frequency_extraction(self):
        # cite{https://3.basecamp.com/3700981/buckets/3107037/uploads/2009854398} (Section 1.2, p 7-9)
        # Are we double counting the antenna collection efficiency? We use it here. Does it also impact the effective volume, v_eff ?
        # Are we double counting the effect of magnetic field uncertainty here?
        # Is 'sigma_f_Bfield' the same as 'rRecoErr', 'delta_rRecoErr', 'rRecoPhiErr', 'delta_rRecoPhiErr'?

        if self.FrequencyExtraction.UseFixedValue:
            sigma = self.FrequencyExtraction.Default_Systematic_Smearing
            delta = self.FrequencyExtraction.Default_Systematic_Uncertainty
            return sigma, delta

        # Cramer-Rao lower bound / how much worse are we than the lower bound
        ScalingFactorCRLB = self.FrequencyExtraction.CRLB_scaling_factor
        ts = self.FrequencyExtraction.track_timestep
        # "This is apparent in the case of resonant patch antennas and cavities, in which the time scale of the signal onset is set by the Q-factor of the resonant structure."
        # You can get it from the finite impulse response of the antennas from HFSS
        Gdot = self.FrequencyExtraction.track_onset_rate

        fEndpoint = frequency(self.T_endpoint, self.MagneticField.nominal_field)
        betae = beta(self.T_endpoint)
        Pe = rad_power(self.T_endpoint, self.FrequencyExtraction.pitch_angle, self.MagneticField.nominal_field)
        alpha_approx = fEndpoint * 2 * np.pi * Pe/me/c0**2 # track slope
        # quantum limited noise
        sigNoise = np.sqrt((2*np.pi*fEndpoint*hbar*self.FrequencyExtraction.amplifier_noise_scaling+kB*self.FrequencyExtraction.antenna_noise_temperature)/ts) # noise level
        Amplitude = np.sqrt(self.FrequencyExtraction.epsilon_collection*Pe)
        Nsteps = 1 / (self.Experiment.number_density * self.Te_crosssection*betae*c0*ts) # Number of timesteps of length ts

        # sigma_f from Cramer-Rao lower bound in Hz
        sigma_f_CRLB = (ScalingFactorCRLB /(2*np.pi) * sigNoise/Amplitude * np.sqrt(alpha_approx**2/(2*Gdot)
                    + 96.*Nsteps/(ts**2*(Nsteps**4-5*Nsteps**2+4))))
        # uncertainty in alpha
        delta_alpha = 6*sigNoise/(Amplitude*ts**2) * np.sqrt(10/(Nsteps*(Nsteps**4-5*Nsteps**2+4)))
        # uncetainty in sigma_f in Hz due to uncertainty in alpha
        delta_sigma_f_CRLB = delta_alpha * alpha_approx *sigNoise**2/(8*np.pi**2*Amplitude**2*Gdot*sigma_f_CRLB*ScalingFactorCRLB**2)

        # sigma_f from Cramer-Rao lower bound in eV
        sigma_K_f_CRLB =  e*self.MagneticField.nominal_field/(2*np.pi*fEndpoint**2)*sigma_f_CRLB*c0**2
        delta_sigma_K_f_CRLB = e*self.MagneticField.nominal_field/(2*np.pi*fEndpoint**2)*delta_sigma_f_CRLB*c0**2

        # combined sigma_f in eV
        sigma_f = np.sqrt(sigma_K_f_CRLB**2 + self.FrequencyExtraction.magnetic_field_smearing**2)
        delta_sigma_f = np.sqrt((delta_sigma_K_f_CRLB**2 + self.FrequencyExtraction.magnetic_field_uncertainty**2)/2)

        # the magnetic_field_smearing and uncertainty added here consider the following effect:
        # thinking in terms of a phase II track, there is some smearing of the track / width of the track which influences the frequency extraction
        # this does not account for any effect comming from converting frequency to energy
        # the reason behind the track width / smearing is the change in B field that the electron sees within one axial oscillation.
        # Depending on the trap shape this smearing may be different.

        return sigma_f, delta_sigma_f

    def syst_magnetic_field(self):

        # magnetic field uncertainties can be decomposed in several part
        # * true magnetic field inhomogeneity
        #   (would be there also without a trap)
        # * magnetic field calibration has uncertainties
        #   (would be there also without a trap)
        # * position / pitch angle reconstruction has uncertainties
        #   (this can even be the degenerancy we see for harmonic traps)
        #   (depends on trap shape)

        if self.MagneticField.UseFixedValue:
            sigma = self.MagneticField.Default_Systematic_Smearing
            delta = self.MagneticField.Default_Systematic_Uncertainty
            return sigma, delta

        B = self.MagneticField.nominal_field
        if self.MagneticField.useinhomogenarity:
            inhomogenarity = self.MagneticField.inhomogenarity
            sigma = self.BToKeErr(inhomogenarity*B, B)
            return sigma, 0.05*sigma

        BMapErr = self.MagneticField.probe_repeatability  # Probe Repeatability
        delta_BMapErr = self.MagneticField.probe_resolution # Probe resolution

        BFlatErr = self.MagneticField.BFlatErr # averaging over the flat part of the field
        delta_BFlatErr = self.MagneticField.relative_uncertainty_BFlatErr*BFlatErr # UPDATE ?

        Delta_t_since_calib = self.MagneticField.time_since_calibration
        shiftBdot = self.MagneticField.shift_Bdot
        smearBdot = self.MagneticField.smear_Bdot
        delta_shiftBdot = self.MagneticField.uncertainty_shift_Bdot
        delta_smearBdot = self.MagneticField.uncertainty_smearBdot
        BdotErr = Delta_t_since_calib * np.sqrt(shiftBdot**2 + smearBdot**2)
        delta_BdotErr = Delta_t_since_calib**2/BdotErr * np.sqrt(shiftBdot**2 * delta_shiftBdot**2 + smearBdot**2 * delta_smearBdot**2)

        # position uncertainty is linear in wavelength
        # position uncertainty is nearly constant w.r.t. radial position
        # based on https://3.basecamp.com/3700981/buckets/3107037/uploads/3442593126
        rRecoErr = self.MagneticField.rRecoErr
        delta_rRecoErr = self.MagneticField.relative_Uncertainty_rRecoErr * rRecoErr

        rRecoPhiErr = self.MagneticField.rRecoPhiErr
        delta_rRecoPhiErr = self.MagneticField.relative_uncertainty_rRecoPhiErr * rRecoPhiErr

        rProbeErr = self.MagneticField.rProbeErr
        delta_rProbeErr = self.MagneticField.relative_uncertainty_rProbeErr * rProbeErr

        rProbePhiErr = self.MagneticField.rProbePhiErr
        delta_rProbePhiErr = self.MagneticField.relative_uncertainty_rProbePhiErr * rProbePhiErr

        Berr = np.sqrt(BMapErr**2 +
                       BFlatErr**2 +
                       BdotErr**2 +
                       rRecoErr**2 +
                       rRecoPhiErr**2 +
                       rProbeErr**2 +
                       rProbePhiErr**2)

        delta_Berr = 1/Berr * np.sqrt(BMapErr**2 * delta_BMapErr**2 +
                                      BFlatErr**2 * delta_BFlatErr**2 +
                                      BdotErr**2 * delta_BdotErr**2 +
                                      rRecoErr**2 * delta_rRecoErr**2 +
                                      rRecoPhiErr**2 * delta_rRecoPhiErr**2 +
                                      rProbeErr**2 * delta_rProbeErr**2 +
                                      rProbePhiErr**2 * delta_rProbePhiErr**2)

        return self.BToKeErr(Berr, B), self.BToKeErr(delta_Berr, B)

    def syst_missing_tracks(self):
        # this systematic should describe the energy broadening due to the line shape.
        # Line shape is caused because you miss the first n tracks but then detect the n+1
        # track and you assume that this is the start frequency.
        # This depends on the gas composition, density and cross-section.
        if self.MissingTracks.UseFixedValue:
            sigma = self.MissingTracks.Default_Systematic_Smearing
            delta = self.MissingTracks.Default_Systematic_Uncertainty
            return sigma, delta
        else:
            raise NotImplementedError("Missing track systematic is not implemented.")

    def syst_plasma_effects(self):
        if self.PlasmaEffects.UseFixedValue:
            sigma = self.PlasmaEffects.Default_Systematic_Smearing
            delta = self.PlasmaEffects.Default_Systematic_Uncertainty
            return sigma, delta
        else:
            raise NotImplementedError("Plasma effect sysstematic is not implemented.")<|MERGE_RESOLUTION|>--- conflicted
+++ resolved
@@ -242,12 +242,8 @@
         except AttributeError:
             pass
         print("Contribution to sigma_(m_beta^2)", " "*18, "%.2f"%(self.SystSens()/meV**2), "meV^2 ->", "%.2f"%(np.sqrt(self.SystSens())/meV), "meV")
-<<<<<<< HEAD
-        print("Systematic mass limit", " "*18, "%.2f"%(np.sqrt(1.28*self.SystSens())/meV), "meV")
-        return np.sqrt(1.28*self.SystSens())/meV, np.sqrt(np.sum(sigmas**2))/meV
-=======
         print("Systematic mass limit", " "*18, "%.2f"%(np.sqrt(1.64*self.SystSens())/meV), "meV")
->>>>>>> d8679f9b
+        return np.sqrt(1.64*self.SystSens())/meV, np.sqrt(np.sum(sigmas**2))/meV
 
     def syst_doppler_broadening(self):
         # estimated standard deviation of Doppler broadening distribution from
