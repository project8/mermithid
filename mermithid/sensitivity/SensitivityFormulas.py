--- conflicted
+++ resolved
@@ -1,7 +1,8 @@
 '''
 Class calculating neutrino mass sensitivities based on analytic formulas from CDR.
-Author: R. Reimann, C. Claessens
-Date:11/17/2020
+Author: R. Reimann, C. Claessens, T. E. Weiss
+Date: Nov. 17, 2020
+Updated: December 2024
 
 The statistical method and formulas are described in
 CDR (CRES design report, Section 1.3) https://www.overleaf.com/project/5b9314afc673d862fa923d53.
@@ -246,11 +247,8 @@
             pass
         print("Contribution to sigma_(m_beta^2)", " "*18, "%.2f"%(self.SystSens()/meV**2), "meV^2 ->", "%.2f"%(np.sqrt(self.SystSens())/meV), "meV")
         print("Systematic mass limit", " "*18, "%.2f"%(np.sqrt(1.64*self.SystSens())/meV), "meV")
-<<<<<<< HEAD
-=======
         logger.info("f_c uncertainty: {} Hz".format(self.sigma_f_c_CRLB/Hz))
         return np.sqrt(1.64*self.SystSens())/meV, np.sqrt(np.sum(sigmas**2))/meV
->>>>>>> 3a4baf9e
 
     def syst_doppler_broadening(self):
         # estimated standard deviation of Doppler broadening distribution from
