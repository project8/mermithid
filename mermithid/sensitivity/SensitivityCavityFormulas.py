--- conflicted
+++ resolved
@@ -627,7 +627,9 @@
         Detection efficiency implemented based on René's slides, with faster and stable implementation using Gauss-Laguerre quadrature (G-L method):
         https://3.basecamp.com/3700981/buckets/3107037/documents/8013439062
         Gauss-Laguerre Quadrature: https://en.wikipedia.org/wiki/Gauss%E2%80%93Laguerre_quadrature
-<<<<<<< HEAD
+
+        detection_eff_integration
+        -------------------------
 
         
         The following changes were made to the original integral to fit the G-L method:
@@ -658,10 +660,10 @@
         Parameters
         ----------
         None
-=======
->>>>>>> df47f1e8
-
-        Returns:
+        
+        
+        Returns
+        -------
         detection_efficiency : float
             SNR and threshold dependent detection efficieny.
                    
