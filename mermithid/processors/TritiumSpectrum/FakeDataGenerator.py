--- conflicted
+++ resolved
@@ -335,13 +335,10 @@
         time0 = time.time()
 
         if array_method == True:
-<<<<<<< HEAD
-            ratesS = convolved_spectral_rate_arrays(self.Koptions, Q_mean, mass, Kmin, lineshape, params, min_energy, max_energy, B_field, self.complexLineShape)
-=======
             ratesS = convolved_spectral_rate_arrays(self.Koptions, Q_mean, mass, Kmin,
                                                     lineshape, params, min_energy, max_energy,
                                                     self.complexLineShape, self.final_state_array)
->>>>>>> 22f365e5
+
         else:
             ratesS = [convolved_spectral_rate(K, Q_mean, mass, Kmin, lineshape, params, min_energy, max_energy) for K in self.Koptions]
 
@@ -353,13 +350,10 @@
 
         # background
         if array_method == True:
-<<<<<<< HEAD
-            ratesB = convolved_bkgd_rate_arrays(self.Koptions, Kmin, Kmax, lineshape, params, min_energy, max_energy, B_field, self.complexLineShape)
-=======
             ratesB = convolved_bkgd_rate_arrays(self.Koptions, Kmin, Kmax,
                                                 lineshape, params, min_energy, max_energy,
                                                 self.complexLineShape)
->>>>>>> 22f365e5
+
         else:
             ratesB = [convolved_bkgd_rate(K, Kmin, Kmax, lineshape, params, min_energy, max_energy) for K in self.Koptions]
 
