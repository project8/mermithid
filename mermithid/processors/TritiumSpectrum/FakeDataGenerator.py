--- conflicted
+++ resolved
@@ -101,13 +101,10 @@
         self.scatter_proportion = reader.read_param(params, 'gas_scatter_proportion', [])
         self.NScatters = reader.read_param(params, 'NScatters', 20)
         self.trap_weights = reader.read_param(params, 'trap_weights', {'weights':[0.076,  0.341, 0.381, 0.203], 'errors':[0.003, 0.013, 0.014, 0.02]})
-<<<<<<< HEAD
         self.recon_eff_params = reader.read_param(params, 'recon_eff_params', [0.005569990343215976, 0.351, 0.546])
         self.gases = reader.read_param(params, 'gases', ['H2', 'He'])
         self.scatter_proportion = reader.read_param(params, 'scatter_proportion', [])
-=======
         self.survival_prob = reader.read_param(params, 'survival_prob', 0.7)
->>>>>>> 1249f6a5
         self.fixed_survival_probability = reader.read_param(params, 'fixed_survival_probability', True)
         self.use_radiation_loss = reader.read_param(params, 'use_radiation_loss', True)
         self.sample_ins_resolution_errors = reader.read_param(params, 'sample_ins_res_errors', True)
@@ -116,12 +113,9 @@
         self.gaussian_proportion = reader.read_param(params, 'gaussian_proportion', 0.8)
         self.A_array = reader.read_param(params, 'A_array', [0.076, 0.341, 0.381, 0.203])
         self.sigma_array = reader.read_param(params, 'sigma_array', [5.01, 13.33, 15.40, 11.85])
-        self.fit_recon_eff = reader.read_param(params, 'fit_recon_eff', True)
+        self.fit_recon_eff = reader.read_param(params, 'fit_recon_eff', False)
         self.use_combined_four_trap_inst_reso = reader.read_param(params, 'use_combined_four_trap_inst_reso', False)
         self.RF_ROI_MIN = reader.read_param(params, 'RF_ROI_MIN', 25850000000.0)
-        self.recon_eff_param_a = reader.read_param(params, 'recon_eff_param_a', 0.005569990343215976)
-        self.recon_eff_param_b = reader.read_param(params, 'recon_eff_param_b', 0.351)
-        self.recon_eff_param_c = reader.read_param(params, 'recon_eff_param_c', 0.546)
         self.scattering_sigma = reader.read_param(params, 'scattering_sigma', 18.6)
 
         #paths
@@ -187,22 +181,18 @@
                     'use_radiation_loss': self.use_radiation_loss,
                     'sample_ins_res_errors': self.sample_ins_resolution_errors,
                     'resolution_function': self.resolution_function,
-<<<<<<< HEAD
                     'recon_eff_param_a': self.recon_eff_params[0],
                     'recon_eff_param_b': self.recon_eff_params[1],
                     'recon_eff_param_c': self.recon_eff_params[2],
-                    #-----------------continue here--------------------
-                    # This is an important parameter which determines how finely resolved
-                    # the scatter calculations are. 10000 seems to produce a stable fit with minimal slowdown, for ~4000 fake events. The parameter may need to
-                    # be increased for larger datasets.
-=======
+                    'fit_recon_eff': self.fit_recon_eff,
+
+                    #For analytics resolution functions, only:
                     'ratio_gamma_to_sigma': self.ratio_gamma_to_sigma,
                     'gaussian_proportion': self.gaussian_proportion,
                     'A_array': self.A_array,
                     'sigma_array': self.sigma_array,
-                    'fit_recon_eff': self.fit_recon_eff,
+                    
                     # This is an important parameter which determines how finely resolved the scatter calculations are. 10000 seems to produce a stable fit with minimal slowdown, for ~4000 fake events. The parameter may need to be increased for larger datasets.
->>>>>>> 1249f6a5
                     'num_points_in_std_array': 35838,
                     'RF_ROI_MIN': self.RF_ROI_MIN,
                     'base_shape': 'dirac',
@@ -213,9 +203,6 @@
                     'use_combined_four_trap_inst_reso': self.use_combined_four_trap_inst_reso,
                     'path_to_four_trap_ins_resolution_data_txt': self.path_to_four_trap_ins_resolution_data_txt,
                     'path_to_quad_trap_eff_interp': self.path_to_quad_trap_eff_interp,
-                    'recon_eff_param_a': self.recon_eff_param_a,
-                    'recon_eff_param_b': self.recon_eff_param_b,
-                    'recon_eff_param_c': self.recon_eff_param_c
                 }
                 logger.info('Setting up complex lineshape object')
                 self.complexLineShape = MultiGasComplexLineShape("complexLineShape")
