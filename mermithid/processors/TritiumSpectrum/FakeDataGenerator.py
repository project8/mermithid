'''
Generate binned or pseudo unbinned data
Author: T. Weiss, C. Claessens
Date:4/6/2020
'''

from __future__ import absolute_import

import numpy as np
import math
import random
import time
import json
import os

from morpho.utilities import morphologging, reader
from morpho.processors import BaseProcessor
from mermithid.misc.FakeTritiumDataFunctions import *
from mermithid.processors.misc.KrComplexLineShape import KrComplexLineShape
from mermithid.misc import Constants, ComplexLineShapeUtilities, ConversionFunctions
logger = morphologging.getLogger(__name__)


__all__ = []
__all__.append(__name__)


class FakeDataGenerator(BaseProcessor):
    """
    Generates (pseudo) binned tritium data with Project 8 specific features, like lineshape and effciency.
    Can be confifured to produce energy and frequency data.
    """

    def InternalConfigure(self, params):
        """
        All parameters have defaults.
        Configurable parameters are:
        - Q [eV]: endpoint energy
        - neutrino_mass [eV]: true neutrino mass
        - minf [Hz]: low frequency cut-off (high cutoff is determined from efficiency dict)
        – Kmin [eV]: low energy cut-off
        – Kmax [eV]: high energy cut-off
        - n_steps: number of energy bins that data will be drawn from
        - B_field: used for energy-frequency conversion
        - sig_trans [eV]: width of thermal broadening
        - other_sig [eV]: width of other broadening
        - runtime [s]: used to calculate number of background events
        - S: number of signal events
        - A_b [1/eV/s]: background rate
        - poisson_stats (boolean): if True number of total events is random
        - err_from_B [eV]: energy uncertainty originating from B uncertainty
        - survival_prob: lineshape parameter - ratio of n+t/nth peak
        - scattering_sigma [eV]: lineshape parameter - 0-th peak gaussian broadening standard deviation
        - NScatters: lineshape parameter - number of scatters included in lineshape
        - scatter_proportion: fraction of hydrogen in complex lineshape
        - simplified_scattering_path: path to simplified lineshape parameters
        - path_to_detailed_scatter_spectra_dir: path to oscillator and or scatter_spectra_file
        - efficiency_path: path to efficiency vs. frequency (and uncertainties)
        - ins_res_path: path to file with simulated instrumental resolution data
        - use_lineshape (boolean): determines whether tritium spectrum is smeared by lineshape.
          If False, it will only be smeared with a Gaussian
        - detailed_or_simplified_lineshape: If use lineshape, this string determines which lineshape model is used.
        - apply_efficiency (boolean): determines whether tritium spectrum is multiplied by efficiency
        - return_frequency: data is always generated as energies. If this parameter is true a list of frequencies is added to the dictionary
        """

        # Read other parameters
        self.Q = reader.read_param(params, 'Q', QT2) #Choose the atomic or molecular tritium endpoint
        self.m = reader.read_param(params, 'neutrino_mass', 0.2) #Neutrino mass (eV)
        self.Kmin = reader.read_param(params, 'Kmin', self.Q-self.m-2300)  #Energy corresponding to lower bound of frequency ROI (eV)
        self.Kmax = reader.read_param(params, 'Kmax', self.Q-self.m+1000)   #Same, for upper bound (eV)
        self.minf = reader.read_param(params, 'minf', 25813125000.0) #Minimum frequency
        self.maxf = reader.read_param(params, 'maxf', None)
        if self.Kmax <= self.Kmin:
            logger.error("Kmax <= Kmin!")
            return False
        self.n_steps = reader.read_param(params, 'n_steps', 1e5)
        if self.n_steps <= 0:
            logger.error("Negative number of steps!")
            return False
        self.B_field = reader.read_param(params, 'B_field', 0.9578186017836624)

        #For a Phase IV gaussian smearing:
        self.sig_trans = reader.read_param(params, 'sig_trans', 0.020856) #Thermal translational Doppler broadening for atomic T (eV)
        self.other_sig = reader.read_param(params, 'other_sig', 0.05) #Kinetic energy broadening from other sources (eV)
        self.broadening = np.sqrt(self.sig_trans**2+self.other_sig**2) #Total energy broadening (eV)

        # Phase II Spectrum parameters
        self.runtime = reader.read_param(params, 'runtime', 6.57e6) #In seconds. Default time is ~2.5 months.
        self.S = reader.read_param(params, 'S', 3300)
        self.B_1kev = reader.read_param(params, 'B_1keV', 0.1) #Background rate per keV for full runtime
        self.A_b = reader.read_param(params, 'A_b', self.B_1kev/float(self.runtime)/1000.) #Flat background activity: events/s/eV
        self.B =self.A_b*self.runtime*(self.Kmax-self.Kmin) #Background poisson rate
        self.poisson_stats = reader.read_param(params, 'poisson_stats', True)
        self.err_from_B = reader.read_param(params, 'err_from_B', 0.) #In eV, kinetic energy error from f_c --> K conversion


        #Scattering model parameters
        self.survival_prob = reader.read_param(params, 'survival_prob', 0.77)
        self.scattering_sigma = reader.read_param(params, 'scattering_sigma', 18.6)
        self.NScatters = reader.read_param(params, 'NScatters', 20)
        self.scatter_proportion = reader.read_param(params, 'scatter_proportion', 1.0)

        #paths
        self.simplified_scattering_path = reader.read_param(params, 'simplified_scattering_path', '/host/input_data/simplified_scattering_params.txt')
        self.detailed_scatter_spectra_path = reader.read_param(params, 'path_to_detailed_scatter_spectra_dir', '/host')
        self.path_to_ins_resolution_data_txt = reader.read_param(params, 'path_to_ins_resolution_data_txt', '/host/ins_resolution_all4.txt')
        self.efficiency_path = reader.read_param(params, 'efficiency_path', '')
        self.ins_resolution_data_path = reader.read_param(params, 'ins_res_path', '')

        #options
        self.use_lineshape = reader.read_param(params, 'use_lineshape', True)
        self.detailed_or_simplified_lineshape = reader.read_param(params, 'detailed_or_simplified_lineshape', 'detailed')
        self.apply_efficiency = reader.read_param(params, 'apply_efficiency', False)
        self.return_frequency = reader.read_param(params, 'return_frequency', True)

        # will be replaced with complex lineshape object if detailed lineshape is used
        self.complexLineShape = None

        # get file content if needed
        # get efficiency dictionary
        if self.apply_efficiency:
            self.efficiency_dict = self.load_efficiency_curve()
            np.random.seed()
        else:
            self.efficiency_dict = None

        # generate data with lineshape
        if self.use_lineshape:
            self.lineshape = self.detailed_or_simplified_lineshape
            if self.lineshape == 'simplified':
                self.SimpParams = self.load_simp_params(self.scattering_sigma,
                                                        self.survival_prob,
                                                        self.NScatters)
            elif self.lineshape=='detailed':
                # check path exists
                if 'scatter_spectra_file' in self.detailed_scatter_spectra_path:
                    full_path = self.detailed_scatter_spectra_path
                    self.detailed_scatter_spectra_path, _ = os.path.split(full_path)
                else:
                    full_path = os.path.join(self.detailed_scatter_spectra_path, 'scatter_spectra_file')

                logger.info('Path to scatter_spectra_file: {}'.format(self.detailed_scatter_spectra_path))


                # lineshape params
                self.SimpParams = [self.scattering_sigma*2*math.sqrt(2*math.log(2)), self.survival_prob]

                # Setup and configure lineshape processor
                complexLineShape_config = {
                    'gases': ["H2","He"],
                    'max_scatters': self.NScatters,
                    'fix_scatter_proportion': True,
                    # When fix_scatter_proportion is True, set the scatter proportion for gas1 below
                    'gas1_scatter_proportion': self.scatter_proportion,
                    # This is an important parameter which determines how finely resolved
                    # the scatter calculations are. 10000 seems to produce a stable fit with minimal slowdown, for ~4000 fake events. The parameter may need to
                    # be increased for larger datasets.
                    'num_points_in_std_array': 10000,
                    'B_field': self.B_field,
                    'base_shape': 'dirac',
                    'path_to_osc_strengths_files': self.detailed_scatter_spectra_path,
<<<<<<< HEAD
                    'path_to_ins_resolution_data_txt': self.ins_resolution_data_path
=======
                    'path_to_ins_resolution_data_txt': self.path_to_ins_resolution_data_txt
>>>>>>> 352c6724
                }
                logger.info('Setting up complex lineshape object')
                self.complexLineShape = KrComplexLineShape("complexLineShape")
                logger.info('Configuring complex lineshape')
                self.complexLineShape.Configure(complexLineShape_config)
                logger.info('Checking existence of scatter spectra files')
                self.complexLineShape.check_existence_of_scatter_file()
            else:
                raise ValueError("'detailed_or_simplified' is neither 'detailed' nor 'simplified'")

        else:
            self.lineshape = 'gaussian'
            self.SimpParams = [self.broadening]
            logger.info('Lineshape is Gaussian')
        return True



    def InternalRun(self):

        if self.return_frequency:
            if self.maxf == None:
                ROIbound = [self.minf]
            else:
                ROIbound = [self.minf, self.maxf]
        else:
            ROIbound = [self.Kmin, self.Kmax]

        Kgen = self.generate_unbinned_data(self.Q, self.m,
                                           ROIbound,
                                           self.S, self.B_1kev,
                                           nsteps=self.n_steps,
                                           lineshape=self.lineshape,
                                           params=self.SimpParams,
                                           efficiency_dict = self.efficiency_dict,
                                           err_from_B=self.err_from_B,
                                           B_field=self.B_field)


        self.results = Kgen

        if self.return_frequency:
            self.results['F'] = Frequency(Kgen['K'], self.B_field)
        return True



    def load_simp_params(self, sigma, survival_prob, Nscatters=20):
        f = open(self.simplified_scattering_path, "r")
        num = []
        pi = [[] for i in range(4)]
        pi_err = [[] for i in range(4)]
        for line in f.readlines():
            elements = line.strip().split(" ")
            for j in range(9):
                if j==0:
                    num.append(float(elements[j]))
                elif j%2==1:
                    pi[int((j-1)/2.)].append(float(elements[j]))
                else:
                    pi_err[int((j-2)/2.)].append(float(elements[j]))
        f.close()

        #Sample scattering params p0--p3 from normal distributions with stdevs equal to the corresponding uncertainties
        for i,_ in enumerate(pi):
            for j in range(Nscatters):
                pi[i][j] = random.gauss(pi[i][j], pi_err[i][j])
        simp_params=[sigma*2*math.sqrt(2*math.log(2)), survival_prob] + [p[:Nscatters] for p in pi]
        return simp_params


    def load_efficiency_curve(self):
        # Efficiency dictionary
        with open(self.efficiency_path, 'r') as infile:
            eff_dict = json.load(infile)

        return eff_dict


    def generate_unbinned_data(self, Q_mean, mass, ROIbound, S, B_1kev, nsteps=10**4,
                               lineshape='gaussian', params=[0.5], efficiency_dict=None,
                                array_method=True, err_from_B=None, B_field=None):
        """
        Returns list of event kinetic energies (eV).
        The 'nsteps' parameter can be increased to reduce the number of repeated energies in the returned list, improving the reliability of the sampling method employed here.
        The 'lineshape' parameter, specifying the probability distribution that is convolved with the tritium spectrum, can have the following options:
        - 'gaussian'
        - 'simplified': Central gaussian + approximated scattering
        - 'detailed': Central gaussian + detailed scattering
        'params' is a list of the params inputted into the lineshape function. The first entry of the list should be a standard deviation of full width half max that provides the scale of the lineshape width.
        """
        logger.info('Going to generate pseudo-unbinned data with {} lineshape'.format(lineshape))

        if self.return_frequency:
            minf = ROIbound[0]
            if len(ROIbound)==2:
                maxf = ROIbound[1]
            else:
                if efficiency_dict is not None:
                    maxf = max(efficiency_dict['frequencies'])
                else:
                    maxf = max(self.load_efficiency_curve()['frequencies'])
            Kmax, Kmin = Energy(minf, B_field), Energy(maxf, B_field)
        else:
            Kmin, Kmax = ROIbound[0], ROIbound[1]
        B = B_1kev*(Kmax-Kmin)/1000.

        nstdevs = 7 #Number of standard deviations (of size broadening) below Kmin and above Q-m to generate data, for the gaussian case
        FWHM_convert = 2*math.sqrt(2*math.log(2))
        if lineshape=='gaussian':
            max_energy = nstdevs*params[0]
            min_energy = -1000
        elif lineshape=='simplified_scattering' or lineshape=='simplified' or lineshape=='detailed_scattering' or lineshape=='detailed':
            max_energy = nstdevs/FWHM_convert*params[0]
            min_energy = -1000

        Kmax_eff = Kmax+max_energy #Maximum energy for data is slightly above Kmax>Q-m
        Kmin_eff = Kmin+min_energy #Minimum is slightly below Kmin<Q-m

        if not nsteps > 0:
            raise ValueError('n_steps is not greater zero')
        step_size = (Kmax_eff-Kmin_eff)/float(nsteps)
        logger.info('Stepsize is {} eV'.format(step_size))

        #Options of kinetic energies to be sampled
        self.Koptions = np.arange(Kmin_eff, Kmax_eff, step_size)

        if efficiency_dict is not None:
            logger.info('Evaluating efficiencies')
            efficiency_mean, efficiency_error = efficiency_from_interpolation(self.Koptions, efficiency_dict, B_field)
            logger.info("Sampling efficiencies given means and uncertainties")
            efficiency = np.random.normal(efficiency_mean, efficiency_error)
            eff_negative = (efficiency<0.)
            efficiency[eff_negative] = 0. #Whenever this occurs, efficiency_mean=0 and efficiency_error=1
        else:
            efficiency, _ = 1, 0

        #Create array of sampled kinetic energies.
        logger.info('Going to calculate rates')
        time0 = time.time()

        if array_method == True:
            ratesS = convolved_spectral_rate_arrays(self.Koptions, Q_mean, mass, Kmin, lineshape, params, min_energy, max_energy, self.complexLineShape)
        else:
            ratesS = [convolved_spectral_rate(K, Q_mean, mass, Kmin, lineshape, params, min_energy, max_energy) for K in self.Koptions]

        # multiply rates by efficiency
        ratesS = ratesS*efficiency

        time1 = time.time()
        logger.info('... signal rate took {} s'.format(time1-time0))

        # background
        if array_method == True:
            ratesB = convolved_bkgd_rate_arrays(self.Koptions, Kmin, Kmax, lineshape, params, min_energy, max_energy, self.complexLineShape)
        else:
            ratesB = [convolved_bkgd_rate(K, Kmin, Kmax, lineshape, params, min_energy, max_energy) for K in self.Koptions]

        time2 = time.time()
        logger.info('... background rate took {} s'.format(time2 - time1))

        if err_from_B != None and err_from_B != 0.:
            dE = self.Koptions[1] - self.Koptions[0]
            #n_dE = round(max_energy/dE) #Number of steps for the narrow gaussian for energies > 0
            n_dE = 10*err_from_B/dE

            K_lineshape =  np.arange(-n_dE*dE, n_dE*dE, dE)
            #Generating finely spaced points on a gaussian
            gaussian_rates = gaussian(K_lineshape, [err_from_B, 0])

            ratesS = convolve(ratesS, gaussian_rates, mode='same')
            ratesB = convolve(ratesB, gaussian_rates, mode='same')


        ratesS[ratesS<0.] = 0.
        ratesB[ratesB<0.] = 0.
        rate_sumS, rate_sumB = np.sum(ratesS), np.sum(ratesB)
        probsS = np.array(ratesS)/rate_sumS
        probsB = np.array(ratesB)/rate_sumB
        self.probs = (S*probsS + B*probsB)/(S+B)

        logger.info('Generating data')
        time4 = time.time()

        if self.poisson_stats:
            KE = np.random.choice(self.Koptions, np.random.poisson(S+B), p = self.probs)
        else:
            KE = np.random.choice(self.Koptions, round(S+B), p = self.probs)
        time5 = time.time()

        logger.info('... took {} s'.format(time5-time4))
        logger.info('Number of values in array that are not unique: {} out of {}'.format(np.size(KE) - len(set(KE)), np.size(KE)))

        if self.return_frequency:
            return {'K':KE, 'maxf':maxf, 'minf':minf}
        else:
            return {'K':KE}<|MERGE_RESOLUTION|>--- conflicted
+++ resolved
@@ -104,9 +104,8 @@
         #paths
         self.simplified_scattering_path = reader.read_param(params, 'simplified_scattering_path', '/host/input_data/simplified_scattering_params.txt')
         self.detailed_scatter_spectra_path = reader.read_param(params, 'path_to_detailed_scatter_spectra_dir', '/host')
-        self.path_to_ins_resolution_data_txt = reader.read_param(params, 'path_to_ins_resolution_data_txt', '/host/ins_resolution_all4.txt')
+        self.path_to_ins_resolution_data_txt = reader.read_param(params, 'path_to_ins_resolution_data_txt', '/host/ins_resolution_all.txt')
         self.efficiency_path = reader.read_param(params, 'efficiency_path', '')
-        self.ins_resolution_data_path = reader.read_param(params, 'ins_res_path', '')
 
         #options
         self.use_lineshape = reader.read_param(params, 'use_lineshape', True)
@@ -160,11 +159,7 @@
                     'B_field': self.B_field,
                     'base_shape': 'dirac',
                     'path_to_osc_strengths_files': self.detailed_scatter_spectra_path,
-<<<<<<< HEAD
-                    'path_to_ins_resolution_data_txt': self.ins_resolution_data_path
-=======
                     'path_to_ins_resolution_data_txt': self.path_to_ins_resolution_data_txt
->>>>>>> 352c6724
                 }
                 logger.info('Setting up complex lineshape object')
                 self.complexLineShape = KrComplexLineShape("complexLineShape")
