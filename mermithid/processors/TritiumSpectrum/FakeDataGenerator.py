--- conflicted
+++ resolved
@@ -100,11 +100,7 @@
         #paths
         self.simplified_scattering_path = reader.read_param(params, 'simplified_scattering_path', '/host/input_data/simplified_scattering_params.txt')
         #self.detailed_scattering_path = reader.read_param(params, 'detailed_scattering_path', None)
-<<<<<<< HEAD
-        self.efficiency_path = reader.read_param(params, 'efficiency_path', None)
-=======
         self.efficiency_path = reader.read_param(params, 'efficiency_path', '')
->>>>>>> 16493ec1
 
         #options
         self.use_lineshape = reader.read_param(params, 'use_lineshape', True)
