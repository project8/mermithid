--- conflicted
+++ resolved
@@ -1,11 +1,9 @@
 '''
-Calculate sensitivity curve and plot vs. number density or exposure.
-function.
+Calculate sensitivity curve and plot vs. number density, exposure, livetime, or frequency.
+
 Author: C. Claessens, T. Weiss
 Date: 06/07/2023
-Updated: 10/20/2024
-
-More description
+Updated: 12/16/2024
 '''
 
 from __future__ import absolute_import
@@ -67,12 +65,9 @@
         self.main_curve_color = reader.read_param(params, 'main_curve_color', "darkblue")
 
         # options
-<<<<<<< HEAD
         #self.optimize_main_density = reader.read_param(params, 'optimize_main_density', True)
         self.optimize_comparison_density = reader.read_param(params, 'optimize_comparison_density', True)
-=======
         self.verbose = reader.read_param(params, 'verbose', True)
->>>>>>> 3a4baf9e
         self.comparison_curve = reader.read_param(params, 'comparison_curve', False)
         self.B_error = reader.read_param(params, 'B_inhomogeneity', 7e-6)
         self.B_error_uncertainty = reader.read_param(params, 'B_inhom_uncertainty', 0.05)
@@ -354,12 +349,9 @@
                     logger.info("Uncertainty of frequency resolution and energy reconstruction (for pitch angle): {} eV, {} eV".format(self.sens_ref[i].sigma_K_f_CRLB/eV, self.sens_ref[i].sigma_K_reconstruction/eV))
     
                 self.sens_ref[i].print_SNRs(rho_opt_ref)
-<<<<<<< HEAD
                 self.sens_ref[i].print_Efficiencies()
-=======
                 if self.exposure_axis or self.livetime_axis:
                     logger.info("NUMBERS BELOW ARE FOR THE HIGHEST-EXPOSURE POINT ON THE CURVE:")
->>>>>>> 3a4baf9e
                 logger.info('CL90 limit: {}'.format(self.sens_ref[i].CL90(Experiment={"number_density": rho_opt_ref})/eV))
                 logger.info('T2 in Veff: {}'.format(rho_opt_ref*self.sens_ref[i].effective_volume))
                 logger.info('Total background: {}/eV/s'.format(self.sens_ref[i].background_rate*eV*s))
@@ -678,12 +670,6 @@
         #sens.Experiment.livetime = lt
         limit = sens.sensitivity()/eV**2
             
-<<<<<<< HEAD
-        
-        self.ax.scatter([standard_exposure], [limit], marker="s", s=25, color=color, label=label, zorder=10)
-        
-        logger.info("Exposure and mass limit for single point: {}, {}".format(standard_exposure, np.sqrt(1.64*limit)))
-=======
         if self.exposure_axis:
             self.ax.scatter([standard_exposure], [limit], marker="s", s=25, color=color, label=label, zorder=10)
             logger.info("Exposure and mass limit for single point: {}, {}".format(standard_exposure, np.sqrt(1.64*limit)))
@@ -691,7 +677,6 @@
             self.ax.scatter([sens.Experiment.livetime/year], [limit], marker="s", s=25, color=color, label=label, zorder=10)
             logger.info("Livetime and mass limit for single point: {}, {}".format(sens.Experiment.livetime/year, np.sqrt(1.64*limit)))
 
->>>>>>> 3a4baf9e
         sens.print_statistics()
         sens.print_systematics()
              
@@ -707,25 +692,12 @@
         
         sigma_mbetas = []
         years = []
-<<<<<<< HEAD
-        temp_lt = deepcopy(sens.Experiment.livetime)
-        for ex in self.exposures:
-            lt = ex/sens.EffectiveVolume()
-            years.append(lt/year)
-            sens.Experiment.livetime = lt
-            sigma_mbetas.append(sens.sensitivity()/eV**2)
-            #exposures.append(sens.EffectiveVolume()/m**3*sens.Experiment.livetime/year)
-            
-        """if sens.Experiment.atomic:
-            gas = "T"
-=======
         if livetime_plot:
             self.ax.scatter([sens.Experiment.livetime/year], [np.min(sigma_mbeta)], s=40, marker="d", zorder=20, **kwargs)
             for lt in self.years:
                 sens.Experiment.livetime = lt
                 sigma_mbetas.append(sens.sensitivity()/eV**2)
             self.ax.plot(self.years/year, sigma_mbetas, color=kwargs["color"])
->>>>>>> 3a4baf9e
         else:
             standard_exposure = sens.EffectiveVolume()*sens.Experiment.livetime/m**3/year
             self.ax.scatter([standard_exposure], [np.min(sigma_mbeta)], s=40, marker="d", zorder=20, **kwargs)
