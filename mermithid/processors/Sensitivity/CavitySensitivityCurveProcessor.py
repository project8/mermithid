--- conflicted
+++ resolved
@@ -298,18 +298,11 @@
         if self.sens_main.FrequencyExtraction.crlb_on_sidebands:
             logger.info("Uncertainty of frequency resolution and energy reconstruction (for pitch angle): {} eV, {} eV".format(self.sens_main.sigma_K_f_CRLB/eV, self.sens_main.sigma_K_reconstruction/eV))
        
-<<<<<<< HEAD
-        self.sens_main.print_SNRs(rho)
-        logger.info('CL90 limit: {}'.format(self.sens_main.CL90(Experiment={"number_density": rho})/eV))
-        logger.info('T2 in Veff: {}'.format(rho*self.sens_main.effective_volume))
-        logger.info('Total signal: {}'.format(rho*self.sens_main.effective_volume*
-=======
         self.sens_main.print_Efficiencies()
         self.sens_main.print_SNRs(rho_opt)
         logger.info('CL90 limit: {}'.format(self.sens_main.CL90(Experiment={"number_density": rho_opt})/eV))
         logger.info('T2 in Veff: {}'.format(rho_opt*self.sens_main.effective_volume))
         logger.info('Total signal: {}'.format(rho_opt*self.sens_main.effective_volume*
->>>>>>> 26fc765e
                                                    self.sens_main.Experiment.LiveTime/
                                                    self.sens_main.tau_tritium*2))
         logger.info('Signal in last eV: {}'.format(self.sens_main.last_1ev_fraction*eV**3*
@@ -621,23 +614,16 @@
         
         self.ax.scatter([standard_exposure], [limit], marker="s", s=25, color=color, label=label, zorder=10)
         
-        logger.info("Exposure and mass limit for single point: {}, {}".format(standard_exposure, np.sqrt(1.28*limit)))
+        logger.info("Exposure and mass limit for single point: {}, {}".format(standard_exposure, np.sqrt(1.64*limit)))
         sens.print_statistics()
         sens.print_systematics()
              
     def add_exposure_sens_line(self, sens, plot_key_params=False, **kwargs):
         
-<<<<<<< HEAD
-        limit = sens.sensitivity()/eV**2
-        #opt = np.argmin(limit)
-        #rho_opt = self.rhos[opt]
-        #sens.Experiment.number_density = rho_opt
-=======
         sigma_mbeta = [sens.sensitivity(Experiment={"number_density": rho})/eV**2 for rho in self.rhos]
         opt = np.argmin(sigma_mbeta)
         rho_opt = self.rhos[opt]
         sens.Experiment.number_density = rho_opt
->>>>>>> 26fc765e
         
         #logger.info("Optimum density: {} /m^3".format(rho_opt*m**3))
         logger.info("Years: {}".format(sens.Experiment.livetime/year))
@@ -645,11 +631,7 @@
         standard_exposure = sens.EffectiveVolume()*sens.Experiment.livetime/m**3/year
     
         
-<<<<<<< HEAD
-        self.ax.scatter([standard_exposure], limit, s=40, marker="d", zorder=20, **kwargs)
-=======
         self.ax.scatter([standard_exposure], [np.min(sigma_mbeta)], s=40, marker="d", zorder=20, **kwargs)
->>>>>>> 26fc765e
         
         sigma_mbetas = []
         years = []
@@ -661,13 +643,7 @@
             sigma_mbetas.append(sens.sensitivity()/eV**2)
             #exposures.append(sens.EffectiveVolume()/m**3*sens.Experiment.livetime/year)
             
-<<<<<<< HEAD
-        sens.Experiment.livetime = temp_lt
-        
-        if sens.Experiment.atomic:
-=======
         """if sens.Experiment.atomic:
->>>>>>> 26fc765e
             gas = "T"
         else:
             gas = r"T$_2$"
@@ -823,13 +799,9 @@
     def save(self, savepath, **kwargs):
         logger.info("Saving")
         if self.density_axis:
-<<<<<<< HEAD
-            if not self.configure_sigma_theta_r:
-=======
             if self.track_length_axis:
                 legend=self.fig.legend(loc=self.legend_location, framealpha=0.95, bbox_to_anchor=(0.15,0,1,0.85))
             else:
->>>>>>> 26fc765e
                 legend=self.fig.legend(loc=self.legend_location, framealpha=0.95, bbox_to_anchor=(0.15,0,1,0.765))
         elif self.frequency_axis:
             if self.magnetic_field_axis:
