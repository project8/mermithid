'''
Bin tritium start frequencies and calculate efficiency for each bin
function.
Author: A. Ziegler, E. Novitski, C. Claessens
Date:3/4/2020

This takes efficiency informations and interpolates between frequency points.
Then, you dump in tritium data.
It assigns an efficiency and efficiency uncertainty upper and lower bounds to each event.
It also bins events and defines an efficiency and efficiency uncertainty upper and
lower bound by integrating the interpolated efficiency over each bin.
'''

from __future__ import absolute_import

import numpy as np
import scipy
import sys
import json
from morpho.utilities import morphologging, reader
from morpho.processors import BaseProcessor
from mermithid.misc import Constants
#from mermithid.misc import ConversionFunctions

logger = morphologging.getLogger(__name__)



__all__ = []
__all__.append(__name__)

class TritiumAndEfficiencyBinner(BaseProcessor):
    '''
    Processor that takes in tritium data and efficiency data
    and outputs tritium data (binned and unbinned) with appropriate error
    bars derived from the efficiency data.
    Args:
        energy_or_frequency: type of the tritium input data. Currently this is
            only set up to use frequency
        variables: name of the energy/frequency variable (e.g., F or KE)
        bins: bins to use for the binned output
        fss_bins: if True, overrides 'bins' and uses the binning for the fss
            efficiency data
        efficiency_filepath: path to a json file containing the efficiency and
            efficiency uncertainties from the fss data analysis
    Inputs:
        data: dict containing the unbinned tritium data
    Output:
        result: dictionary containing N=the number of events,
            the bin_efficiencies, the bin_efficiency_errors,
            the event_efficiencies, and the event_efficiency_errors.
    '''
    def InternalConfigure(self, params):
        '''
        Configure
        '''

        # Read other parameters
        self.namedata = reader.read_param(params, 'variables', "required")
        self.N = reader.read_param(params, 'N', 'N')
        self.eff_eqn = reader.read_param(params, 'efficiency', '1')
        self.bins = reader.read_param(params, 'bins', [])
        self.asInteger = reader.read_param(params, 'asInteger', False)
        self.energy_or_frequency = reader.read_param(params, 'energy_or_frequency', 'energy') #Currently only set up to use frequency
<<<<<<< HEAD
        self.efficiency_filepath = reader.read_param(params, 'efficiency_filepath', None)
=======
        self.efficiency_filepath = reader.read_param(params, 'efficiency_filepath', '')
>>>>>>> 16493ec1
        self.fss_bins = reader.read_param(params, "fss_bins", False)
        # If self.fss_bins is True, self.bins is ignored and overwritten

        # initialize the histogram to store the corrected data
        if self.energy_or_frequency == 'energy':
            print(sys.getrefcount(self.corrected_data))
            self.output_bin_variable='KE'
        elif self.energy_or_frequency == 'frequency':
            self.output_bin_variable='F'
        else:
            return False

        self.efficiency_file_content = self.GetEfficiencyFileContent()
        if not self.efficiency_file_content == self.GetEfficiencyFileContent():
            logger.error("Failed reading efficiency file")
            return False

        if self.fss_bins == True:
            self.bin_centers = self.efficiency_file_content['frequencies']
            self.bins = np.array(self.bin_centers) - (self.bin_centers[1]-self.bin_centers[0])/2
            self.bins = np.append(self.bins, [self.bin_centers[-1]+(self.bin_centers[1]-self.bin_centers[0])/2])
        else:
            self.bin_centers = self.bins[0:-1]+0.5*(self.bins[1]-self.bins[0])

            # check that frequency bins are withing good frequency region
            if self.bins[-1] > np.max(self.efficiency_file_content['frequencies']):
                logger.error('Bin edge above FSS frequency region. FSS region is {} - {} GHz'.format(np.min(self.efficiency_file_content['frequencies'])*1e-9, np.max(self.efficiency_file_content['frequencies'])*1e-9))
                return False
            elif self.bins[0] < np.min(self.efficiency_file_content['frequencies']):
                logger.warning('Bin edge below FSS frequency region. As long as tritium endpoint is higher (in frequency) this is not a problem. FSS region is {} - {} GHz'.format(np.min(self.efficiency_file_content['frequencies'])*1e-9, np.max(self.efficiency_file_content['frequencies'])*1e-9))


        return True

    def InternalRun(self):
        logger.info('namedata: {}'.format(self.namedata))

        N,b = np.histogram(self.data[self.namedata], self.bins)

        # Efficiencies for bins
        # If we want to use fss bins, we want False to be passed to EfficiencyAssignment
        # because we just want to use the efficiency info directly from the file.
        self.bin_efficiencies, self.bin_efficiency_errors = self.EfficiencyAssignment(self.bin_centers, self.bins, not self.fss_bins)
        self.bin_efficiencies_normed = self.bin_efficiencies/np.sum(self.bin_efficiencies)
        self.bin_efficiency_errors_normed = self.bin_efficiency_errors/np.sum(self.bin_efficiencies)

        # Efficiencies for events, but with binned uncertainties (?)
        self.event_efficiencies, self.event_efficiency_errors = self.EfficiencyAssignment(self.data[self.namedata], None, False)
        self.event_efficiencies_normed = self.event_efficiencies/np.sum(self.event_efficiencies)
        self.event_efficiency_errors_normed = self.event_efficiency_errors/np.sum(self.event_efficiencies)

        # Put it all in a dictionary
        self.results = {self.output_bin_variable: [], 'N': [], 'bin_efficiencies': [], 'bin_efficiency_errors': [], 'event_efficiencies': [], 'event_efficiency_errors': []}
        self.results['N'] = N
        self.results[self.output_bin_variable] = self.bin_centers
        self.results['bin_efficiencies'] = self.bin_efficiencies_normed
        self.results['bin_efficiency_errors'] = self.bin_efficiency_errors_normed
        self.results['event_efficiencies'] = self.event_efficiencies_normed
        self.results['event_efficiency_errors'] = self.event_efficiency_errors_normed

        return True

    def EfficiencyAssignment(self, f_bin_centers, f_bins = None, integrate_bin_width = False):
        fss_frequencies = self.efficiency_file_content['frequencies']
        fss_efficiencies = self.efficiency_file_content['eff interp with slope correction']
        fss_efficiency_errors = self.efficiency_file_content['error interp with slope correction']
        efficiency_interpolation = scipy.interpolate.interp1d(fss_frequencies, fss_efficiencies, bounds_error=False, fill_value=0)
        efficiency_error_interpolation_lower = scipy.interpolate.interp1d(fss_frequencies, fss_efficiency_errors[0], bounds_error=False, fill_value=1)
        efficiency_error_interpolation_upper = scipy.interpolate.interp1d(fss_frequencies, fss_efficiency_errors[1], bounds_error=False, fill_value=1)
        if integrate_bin_width == False:
            # FOI means frequency of interest
            logger.info('Not integrating efficiencies')
            FOI_efficiencies = efficiency_interpolation(f_bin_centers)
            FOI_efficiency_lower_errors = efficiency_error_interpolation_lower(f_bin_centers)
            FOI_efficiency_upper_errors = efficiency_error_interpolation_upper(f_bin_centers)
        else:
            logger.info('Integrating efficiencies')
            number_of_bins = len(f_bins)-1
            FOI_efficiencies = np.zeros(number_of_bins)
            FOI_efficiency_lower_errors = np.zeros(number_of_bins)
            FOI_efficiency_upper_errors = np.zeros(number_of_bins)
            for i in range(number_of_bins):
                FOI_efficiencies[i] = scipy.integrate.quad(efficiency_interpolation, f_bins[i], f_bins[i+1])[0]/(f_bins[i+1]-f_bins[i])
                FOI_efficiency_lower_errors[i] = scipy.integrate.quad(efficiency_error_interpolation_lower, f_bins[i], f_bins[i+1])[0]/(f_bins[i+1]-f_bins[i])
                FOI_efficiency_upper_errors[i] = scipy.integrate.quad(efficiency_error_interpolation_upper, f_bins[i], f_bins[i+1])[0]/(f_bins[i+1]-f_bins[i])
        # to do: figure out how to deal with the situation where frequencies have been slope/power corrected
        return FOI_efficiencies, [FOI_efficiency_lower_errors, FOI_efficiency_upper_errors]

    def GetEfficiencyFileContent(self):
        with open(self.efficiency_filepath, 'r') as infile:
            a = json.load(infile)
            if "frequencies" not in a.keys():
                logger.error("Missing frequencies key")
                return False
            if "eff interp with slope correction" not in a.keys():
                logger.error("Missing eff interp with slope correction key")
                return False
            if "error interp with slope correction" not in a.keys():
                logger.error("error interp with slope correction")
                return False
        return a<|MERGE_RESOLUTION|>--- conflicted
+++ resolved
@@ -62,11 +62,7 @@
         self.bins = reader.read_param(params, 'bins', [])
         self.asInteger = reader.read_param(params, 'asInteger', False)
         self.energy_or_frequency = reader.read_param(params, 'energy_or_frequency', 'energy') #Currently only set up to use frequency
-<<<<<<< HEAD
-        self.efficiency_filepath = reader.read_param(params, 'efficiency_filepath', None)
-=======
         self.efficiency_filepath = reader.read_param(params, 'efficiency_filepath', '')
->>>>>>> 16493ec1
         self.fss_bins = reader.read_param(params, "fss_bins", False)
         # If self.fss_bins is True, self.bins is ignored and overwritten
 
