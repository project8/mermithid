'''
Fits data to complex lineshape model.
<<<<<<< HEAD
Author: E. Machado, Y.-H. Sun, E. Novitski, T. E. Weiss, X. Huyan
Date: February 9, 2021
Comments added: July 10, 2024
=======
Author: E. Machado, Y.-H. Sun, E. Novitski, T. Weiss, X. Huyan
Date: 2/9/2021
>>>>>>> 79a326d5

This processor takes in CRES frequency data in a binned histogram and fits the histogram 
with a complex line shape model that includes scattering with multiple gases.

This processor was used for the official Project 8 Phase II data analysis. In particular,
we used the processor to generate a detector response function for tritium data, then
convolved the response with the underlying beta spectrum using the FakeDataGenerator.
That generator uses the following functions in the MultiGasComplexLineShape processor:
- make_spectrum_simulated_resolution_scaled_fit_scatter_peak_ratio()
- make_spectrum_gaussian_resolution_fit_scatter_peak_ratio()
Please see those functions below for more detail.


Configurable parameters:

There are two options available for fitting: fix_scatter_proportion = True and False.
gases: array for names of the two gases involved in the scattering process.
max_scatter: max number of scatterings for only single gas scatterings.
max_comprehansive_scatter: max number of scatterings for all cross scatterings.
scatter_proportion: when fix_scatter_proportion is set as true, gives the fixed scatter proportion.
resolution_function: The configuration of the resolution function decides which fit function along with the model for resolution to be used in the fit. To see which fit function is used for a specific setting of the resolution function, see the beginning of the Internal_run(). The list of available settings for resolution functions are 'simulated_resolution', 'gaussian_resolution', 'gaussian_lorentzian_composite_resolution', 'elevated_gaussian', 'composite_gaussian_pedestal_factor', 'composite_gaussian_pedestal_factor', 'composite_gaussian_scaled', 'simulated_resolution_scaled', 'simulated_resolution_scaled_fit_scatter_peak_ratio', 'gaussian_resolution_fit_scatter_peak_ratio'
num_points_in_std_array: number of points for std_array defining how finely the scatter calculations are.
RF_ROI_MIN: can be found from meta data.
B_field: can be put in hand or found by position of the peak of the frequency histogram.
shake_spectrum_parameters_json_path: path to json file storing shake spectrum parameters.
path_to_osc_strength_files: path to oscillator strength files.

See those code below for more configurable parameters.
'''

from __future__ import absolute_import

import numpy as np
from scipy.optimize import curve_fit
from scipy.special import comb
from scipy import integrate , signal, interpolate
from itertools import product
from math import factorial
from iminuit import Minuit
import os
import time
import sys
from morpho.utilities import morphologging, reader
from morpho.processors import BaseProcessor
from mermithid.misc import Constants, ComplexLineShapeUtilities, ConversionFunctions

logger = morphologging.getLogger(__name__)



__all__ = []
__all__.append(__name__)

class MultiGasComplexLineShape(BaseProcessor):

    def InternalConfigure(self, params):
        '''
        Configure
        '''
        # Read other parameters
        self.bins_choice = reader.read_param(params, 'bins_choice', [])
        self.gases = reader.read_param(params, 'gases', ["H2", "Kr", "He", "Ar"])
        # when self.fix_gas_composition and self.fix_width_scale_factor are both True,
        # fit_data_simulated_resolution_scaled_fit_scatter_peak_ratio_with_fixed_gas_composition_and_width_scale_factor is used,
        # Then the first N-1 gas compositions are set below through self.scatter_fractions_for_gases
        # Otherwise, fit_data_simulated_resolution_scaled_fit_scatter_peak_ratio is used
        self.fix_gas_composition = reader.read_param(params, 'fix_gas_composition', False)
        self.fix_width_scale_factor = reader.read_param(params, 'fix_width_scale_factor', False)
        self.scatter_fractions_for_gases = reader.read_param(params, 'scatter_fractions_for_gases', [])
        self.max_scatters = reader.read_param(params, 'max_scatters', 20)
        self.trap_weights = reader.read_param(params, 'trap_weights', {'weights':[0.076,  0.341, 0.381, 0.203], 'errors':[0.003, 0.013, 0.014, 0.02]}) #Weights from Xueying's Sept. 13 slides; errors currently arbitrary
        self.fixed_scatter_proportion = reader.read_param(params, 'fixed_scatter_proportion', True)
        if self.fixed_scatter_proportion == True:
            self.scatter_proportion = reader.read_param(params, 'gas_scatter_proportion', [])
        self.partially_fixed_scatter_proportion = reader.read_param(params, 'partially_fixed_scatter_proportion', True)
        if self.partially_fixed_scatter_proportion == True:
            self.free_gases = reader.read_param(params, 'free_gases', ["H2", "He"])
            self.fixed_gases = reader.read_param(params, 'fixed_gases', ["Ar", "Kr"])
            self.gases = self.free_gases + self.fixed_gases
            self.scatter_proportion_for_fixed_gases = reader.read_param(params, 'scatter_proportion_for_fixed_gases', [0.018, 0.039])
        self.fixed_survival_probability = reader.read_param(params, 'fixed_survival_probability', True)
        if self.fixed_survival_probability == True:
            self.survival_prob = reader.read_param(params, 'survival_prob', 1)
        self.use_radiation_loss = reader.read_param(params, 'use_radiation_loss', True)
        self.sample_ins_resolution_errors = reader.read_param(params, 'sample_ins_res_errors', False)
        # configure the resolution functions: gaussian_lorentzian_composite_resolution, elevated_gaussian, composite_gaussian, composite_gaussian_pedestal_factor, and simulated_resolution_scaled
        # The configuration of the resolution function decides which fit function to be used in the fit. To see which fit function is used for a specific setting of the resolution function, see the beginning of the Internal_run()
        self.resolution_function = reader.read_param(params, 'resolution_function', '')
        if self.resolution_function == 'gaussian_lorentzian_composite_resolution':
            self.ratio_gamma_to_sigma = reader.read_param(params, 'ratio_gamma_to_sigma', 0.8)
            self.gaussian_proportion = reader.read_param(params, 'gaussian_proportion', 0.8)
        if self.resolution_function == 'elevated_gaussian':
            self.elevation_factor = reader.read_param(params, 'elevation_factor', 20)
        if self.resolution_function == 'composite_gaussian' or 'composite_gaussian_pedestal_factor':
            self.A_array = reader.read_param(params, 'A_array', [0.076, 0.341, 0.381, 0.203])
            self.sigma_array = reader.read_param(params, 'sigma_array', [5.01, 13.33, 15.40, 11.85])
        if self.resolution_function == 'simulated_resolution_scaled':
            self.fit_recon_eff = reader.read_param(params, 'fit_recon_eff', False)
        if self.resolution_function == 'simulated_resolution_scaled_fit_scatter_peak_ratio' or 'gaussian_resolution_fit_scatter_peak_ratio':
            self.fixed_parameter_names = reader.read_param(params, 'fixed_parameter_names', [])
            self.fixed_parameter_values = reader.read_param(params, 'fixed_parameter_values', [])
        # This is an important parameter which determines how finely resolved
        # the scatter calculations are. 10000 seems to produce a stable fit, with minimal slowdown
        self.num_points_in_std_array = reader.read_param(params, 'num_points_in_std_array', 10000)
        self.RF_ROI_MIN = reader.read_param(params, 'RF_ROI_MIN', 25850000000.0)
        self.base_shape = reader.read_param(params, 'base_shape', 'shake')
        self.shake_spectrum_parameters_json_path = reader.read_param(params, 'shake_spectrum_parameters_json_path', 'shake_spectrum_parameters.json')
        self.path_to_osc_strengths_files = reader.read_param(params, 'path_to_osc_strengths_files', '/host/')
        self.path_to_scatter_spectra_file = reader.read_param(params, 'path_to_scatter_spectra_file', '/host/')
        self.path_to_missing_track_radiation_loss_data_numpy_file = reader.read_param(params, 'rad_loss_path', '/host')
        self.path_to_ins_resolution_data_txt = reader.read_param(params, 'path_to_ins_resolution_data_txt', '/host/res_cf15.5_all.txt')
        self.use_combined_four_trap_inst_reso = reader.read_param(params, 'use_combined_four_trap_inst_reso', False)
        self.path_to_four_trap_ins_resolution_data_txt = reader.read_param(params, 'path_to_four_trap_ins_resolution_data_txt', ['/host/analysis_input/complex-lineshape-inputs/T2-1.56e-4/res_cf15.5_trap1.txt', '/host/analysis_input/complex-lineshape-inputs/T2-1.56e-4/res_cf15.5_trap2.txt', '/host/T2-1.56e-4/analysis_input/complex-lineshape-inputs/res_cf15.5_trap3.txt', '/host/analysis_input/complex-lineshape-inputs/T2-1.56e-4/res_cf15.5_trap4.txt'])
        self.use_quad_trap_eff_interp = reader.read_param(params, 'use_quad_trap_eff_interp', True)
        if self.use_quad_trap_eff_interp == True:
            self.path_to_quad_trap_eff_interp = reader.read_param(params, 'path_to_quad_trap_eff_interp', '/host/quad_interps.npy')
        self.recon_eff_params = reader.read_param(params, 'recon_eff_params', [0.005569990343215976, 0.351, 0.546])
        self.recon_eff_param_a = self.recon_eff_params[0]
        self.recon_eff_param_b = self.recon_eff_params[1]
        self.recon_eff_param_c = self.recon_eff_params[2]
        self.factor = reader.read_param(params, 'factor', [])

        if not os.path.exists(self.shake_spectrum_parameters_json_path) and self.base_shape=='shake':
            raise IOError('Shake spectrum path does not exist')
        if not os.path.exists(self.path_to_osc_strengths_files):
            raise IOError('Path to osc strengths files does not exist')
        # Read shake parameters from JSON file
        if self.base_shape == 'shake':
            self.shakeSpectrumClassInstance = ComplexLineShapeUtilities.ShakeSpectrumClass(self.shake_spectrum_parameters_json_path, self.std_eV_array())
        # read in resolution if simulated
        if 'simulated' in self.resolution_function:
            self.sample_and_interpolate_resolution()
        return True

    def InternalRun(self):

        # number_of_events = len(self.data['StartFrequency'])
        # self.results = number_of_events

        a = self.data['StartFrequency']

        # fit with shake spectrum
        data_hist_freq, freq_bins= np.histogram(a,bins=self.bins_choice)
        if self.resolution_function == 'simulated_resolution':
            if self.fixed_scatter_proportion == True:
                self.results = self.fit_data_ftc(freq_bins, data_hist_freq)
            else:
                self.results = self.fit_data_ftc_2(freq_bins, data_hist_freq)
        elif self.resolution_function == 'gaussian_resolution':
            if self.fixed_scatter_proportion == True:
                self.results = self.fit_data_1(freq_bins, data_hist_freq)
            else:
                self.results = self.fit_data(freq_bins, data_hist_freq)
        elif self.resolution_function == 'gaussian_lorentzian_composite_resolution':
            if self.fixed_scatter_proportion == True and self.fixed_survival_probability == True:
                self.results = self.fit_data_composite_gaussian_lorentzian_fixed_scatter_proportion_and_survival_prob(freq_bins, data_hist_freq)
            elif self.fixed_scatter_proportion == True and self.fixed_survival_probability == False:
                self.results = self.fit_data_composite_gaussian_lorentzian_fixed_scatter_proportion(freq_bins, data_hist_freq)
            elif self.fixed_scatter_proportion == False and self.fixed_survival_probability == True and self.partially_fixed_scatter_proportion == False:
                self.results = self.fit_data_composite_gaussian_lorentzian_fixed_survival_probability(freq_bins, data_hist_freq)
            elif self.partially_fixed_scatter_proportion == True and self.fixed_survival_probability == True:
                self.results = self.fit_data_composite_gaussian_lorentzian_fixed_survival_probability_partially_fixed_scatter_proportion(freq_bins, data_hist_freq)
        elif self.resolution_function == 'elevated_gaussian':
            self.results = self.fit_data_elevated_gaussian_fixed_scatter_proportion(freq_bins, data_hist_freq)
        elif self.resolution_function == 'composite_gaussian':
            self.results = self.fit_data_composite_gaussian_fixed_scatter_proportion(freq_bins, data_hist_freq)
        elif self.resolution_function == 'composite_gaussian_pedestal_factor':
            self.results = self.fit_data_composite_gaussian_pedestal_factor_fixed_scatter_proportion(freq_bins, data_hist_freq)
        elif self.resolution_function == 'composite_gaussian_scaled':
            self.results = self.fit_data_composite_gaussian_scaled_fixed_scatter_proportion(freq_bins, data_hist_freq)
        elif self.resolution_function == 'simulated_resolution_scaled':
            if self.fit_recon_eff == False:
                self.results = self.fit_data_simulated_resolution_scaled_fixed_scatter_proportion(freq_bins, data_hist_freq)
            else:
                self.results = self.fit_data_simulated_resolution_scaled_fit_recon_eff(freq_bins, data_hist_freq)
        elif self.resolution_function == 'simulated_resolution_scaled_fit_scatter_peak_ratio':
            if self.fix_gas_composition == True and self.fix_width_scale_factor == True:
                self.results = self.fit_data_simulated_resolution_scaled_fit_scatter_peak_ratio_with_fixed_gas_composition_and_width_scale_factor(freq_bins, data_hist_freq)
            else:
                self.results = self.fit_data_simulated_resolution_scaled_fit_scatter_peak_ratio(freq_bins, data_hist_freq)
        elif self.resolution_function == 'gaussian_resolution_fit_scatter_peak_ratio':
            self.results = self.fit_data_gaussian_resolution_fit_scatter_peak_ratio(freq_bins, data_hist_freq)
        return True


    # Establishes a standard energy loss array (SELA) from -1000 eV to 1000 eV
    # with number of points equal to self.num_points_in_std_array. All convolutions
    # will be carried out on this particular discretization
    def std_eV_array(self):
        emin = -1000
        emax = 1000
        array = np.linspace(emin,emax,self.num_points_in_std_array)
        return array

    # A lorentzian line centered at 0 eV, with 2.83 eV width on the SELA
    def std_lorenztian_17keV(self):
        x_array = self.std_eV_array()
        ans = lorentzian(x_array,0,kr_line_width)
        return ans

    #A Dirac delta functin
    def std_dirac(self):
        x_array = self.std_eV_array()
        ans = np.zeros(len(x_array))
        min_x = np.min(np.abs(x_array))
        ans[np.abs(x_array)==min_x] = 1.
        logger.warning('Spectrum will be shifted by lineshape by {} eV'.format(min_x))
        if min_x > 0.1:
            logger.warning('Lineshape will shift spectrum by > 0.1 eV')
        if min_x > 1.:
            logger.warning('Lineshape will shift spectrum by > 1 eV')
            raise ValueError('problem with std_eV_array()')
        return ans

    # A gaussian function
    def gaussian(self, x_array, A, sigma, mu):
        f = A*(1./(sigma*np.sqrt(2*np.pi)))*np.exp(-(((x_array-mu)/sigma)**2.)/2.)
        return f

    # A gaussian centered at 0 eV with variable width, on the SELA
    def std_gaussian(self, sigma):
        x_array = self.std_eV_array()
        ans = ComplexLineShapeUtilities.gaussian(x_array,1,sigma,0)
        return ans

    def composite_gaussian(self):
        x_array = self.std_eV_array()
        ans = 0
        A_array = self.A_array
        sigma_array = self.sigma_array
        for A, sigma in zip(A_array, sigma_array):
            ans += self.gaussian(x_array, A, sigma, 0)
        return ans

    def composite_gaussian_pedestal_factor(self, pedestal_factor):
        x_array = self.std_eV_array()
        ans = 0
        A_array = self.A_array
        sigma_array = np.array(self.sigma_array)
        sigma_array = sigma_array*[1, 1, pedestal_factor, 1]
        for A, sigma in zip(A_array, sigma_array):
            ans += self.gaussian(x_array, A, sigma, 0)
        return ans

    def composite_gaussian_scaled(self, scale_factor):
        x_array = self.std_eV_array()
        ans = 0
        A_array = self.A_array
        sigma_array = np.array(self.sigma_array)
        sigma_array = sigma_array*scale_factor
        for A, sigma in zip(A_array, sigma_array):
            ans += self.gaussian(x_array, A, sigma, 0)
        return ans

    def asym_triangle(self, x, scale1, scale2, center, exponent=1):
        index_below = np.where(x<center)
        index_above = np.where(x>=center)
        f_below = 1-np.abs((x-center)/scale1)**exponent
        f_above = 1-np.abs((x-center)/scale2)**exponent
        f_below[np.abs(x-center)>=np.abs(scale1)]=0.
        f_above[np.abs(x-center)>=np.abs(scale2)]=0.
        f = np.zeros(len(x))
        f[index_above] = f_above[index_above]
        f[index_below] = f_below[index_below]
        return f

    def smeared_triangle(self, x, center, scale1, scale2, exponent, sigma, amplitude):
        max_energy = 1000
        dx = x[1]-x[0]#E[1]-E[0]
        n_dx = round(max_energy/dx)
        x_smearing = np.arange(-n_dx*dx, n_dx*dx, dx)
        x_triangle = np.arange(min(x)-max_energy, max(x)+max_energy, dx)
        smearing = gaussian(x_smearing, 1, sigma, 0)
        triangle = asym_triangle(x_triangle, scale1, scale2, center, exponent)
        triangle_smeared = signal.convolve(triangle, smearing, mode='same')
        triangle_smeared_norm = triangle_smeared/np.sum(triangle_smeared)*amplitude
        return np.interp(x, x_triangle, triangle_smeared_norm)

    def std_smeared_triangle(self, center, scale1, scale2, exponent, sigma):
        x_array = std_eV_array()
        ans = self.smeared_triangle(x_array, center, scale1, scale2, exponent, sigma, 1)
        return ans

    def composite_gaussian_lorentzian(self, sigma):
        x_array = self.std_eV_array()
        w_g = x_array/sigma
        gamma = self.ratio_gamma_to_sigma*sigma
        w_l = x_array/gamma
        lorentzian = 1./(gamma*np.pi)*1./(1+(w_l**2))
        gaussian = 1./(np.sqrt(2.*np.pi)*sigma)*np.exp(-0.5*w_g**2)
        p = self.gaussian_proportion
        composite_function = p*gaussian+(1-p)*lorentzian
        return composite_function

    def elevated_gaussian(self, elevation_factor, sigma):
        x_array = self.std_eV_array()
        w_g = x_array/sigma
        gamma = self.ratio_gamma_to_sigma*sigma
        w_l = x_array/gamma
        lorentzian = 1./(gamma*np.pi)*1./(1+(w_l**2))
        gaussian = 1./(np.sqrt(2.*np.pi)*sigma)*np.exp(-0.5*w_g**2)
        modified_guassian_function = gaussian*(1 + elevation_factor*lorentzian)
        return modified_guassian_function

    # normalizes a function, but depends on binning.
    # Only to be used for functions evaluated on the SELA
    def normalize(self, f):
        x_arr = self.std_eV_array()
        f_norm = integrate.simps(f,x=x_arr)
        f_normed = f/f_norm
        return f_normed

    # Function for energy loss from a single scatter of electrons by
    # V.N. Aseev et al. 2000
    # This function does the work of combining fit_func1 and fit_func2 by
    # finding the point where they intersect.
    # Evaluated on the SELA
    def single_scatter_f(self, gas_type):
        energy_loss_array = self.std_eV_array()
        f = 0 * energy_loss_array

        input_filename = self.path_to_osc_strengths_files + gas_type + "OscillatorStrength.txt"
        energy_fOsc = ComplexLineShapeUtilities.read_oscillator_str_file(input_filename)
        fData = interpolate.interp1d(energy_fOsc[0], energy_fOsc[1], kind='linear')
        for i in range(len(energy_loss_array)):
            if energy_loss_array[i] < energy_fOsc[0][0]:
                f[i] = 0
            elif energy_loss_array[i] <= energy_fOsc[0][-1]:
                f[i] = fData(energy_loss_array[i])
            else:
                f[i] = ComplexLineShapeUtilities.aseev_func_tail(energy_loss_array[i], gas_type)

        f_e_loss = ComplexLineShapeUtilities.get_eloss_spec(energy_loss_array, f, Constants.kr_k_line_e())
        f_normed = self.normalize(f_e_loss)
        return f_normed

    # Convolves a function with the single scatter function, on the SELA
    def another_scatter(self, input_spectrum, gas_type):
        single = self.single_scatter_f(gas_type)
        f = signal.convolve(single,input_spectrum,mode='same')
        f_normed = self.normalize(f)
        return f_normed

    def radiation_loss_f(self):
        radiation_loss_data_file_path = self.path_to_missing_track_radiation_loss_data_numpy_file + '/missing_track_radiation_loss.npy'
        data_for_missing_track_radiation_loss = np.load(radiation_loss_data_file_path, allow_pickle = True)
        x_data_for_histogram = data_for_missing_track_radiation_loss.item()['histogram_eV']['x_data']
        energy_loss_array = self.std_eV_array()
        f_radiation_energy_loss = 0 * energy_loss_array
        f_radiation_energy_loss_interp = data_for_missing_track_radiation_loss.item()['histogram_eV']['interp']
        for i in range(len(energy_loss_array)):
            if energy_loss_array[i] >= x_data_for_histogram[0] and energy_loss_array[i] <= x_data_for_histogram[-1]:
                f_radiation_energy_loss[i] = f_radiation_energy_loss_interp(energy_loss_array[i])
            else:
                f_radiation_energy_loss[i] = 0
        return f_radiation_energy_loss

    # Convolves the scatter functions and saves
    # the results to a .npy file.
    def generate_scatter_convolution_file(self):
        t = time.time()
        scatter_spectra_single_gas = {}
        for gas_type in self.gases:
            scatter_spectra_single_gas[gas_type] = {}
            first_scatter = self.single_scatter_f(gas_type)
            if self.use_radiation_loss == True:
                f_radiation_loss = self.radiation_loss_f()
                first_scatter = self.normalize(signal.convolve(first_scatter, f_radiation_loss, mode = 'same'))
            scatter_num_array = range(2, self.max_scatters+1)
            current_scatter = first_scatter
            scatter_spectra_single_gas[gas_type][str(1).zfill(2)] = current_scatter
            # x = std_eV_array() # diagnostic
            for i in scatter_num_array:
                current_scatter = self.another_scatter(current_scatter, gas_type)
                if self.use_radiation_loss == True:
                    f_radiation_loss = self.radiation_loss_f()
                    current_scatter = self.normalize(signal.convolve(current_scatter, f_radiation_loss, mode = 'same'))
                scatter_spectra_single_gas[gas_type][str(i).zfill(2)] = current_scatter
        N = len(self.gases)
        scatter_spectra = {}
        for M in range(1, self.max_scatters + 1):
            gas_scatter_combinations = np.array([np.array(i) for i in product(range(M+1), repeat=N) if sum(i)==M])
            for combination in gas_scatter_combinations:
                mark_first_nonzero_component = 0
                entry_str = ''
                for component, gas_type in zip(combination, self.gases):
                    entry_str += gas_type
                    entry_str += str(component).zfill(2)
                    if component == 0:
                        continue
                    else:
                        if mark_first_nonzero_component == 0:
                            current_full_scatter = scatter_spectra_single_gas[gas_type][str(component).zfill(2)]
                            mark_first_nonzero_component = 1
                        else:
                            scatter_to_add = scatter_spectra_single_gas[gas_type][str(component).zfill(2)]
                            current_full_scatter = self.normalize(signal.convolve(current_full_scatter, scatter_to_add, mode='same'))
                scatter_spectra[entry_str] = current_full_scatter
        np.save(os.path.join(self.path_to_scatter_spectra_file, 'scatter_spectra.npy'), scatter_spectra)
        elapsed = time.time() - t
        logger.info('Files generated in '+str(elapsed)+'s')
        return

    # Checks for the existence of a directory called 'scatter_spectra_file'
    # and checks that this directory contains the scatter spectra files.
    # If not, this function calls generate_scatter_convolution_file.
    # This function also checks to make sure that the scatter file have the correct
    # number of entries and correct number of points in the SELA, and if not, it generates a fresh file.
    # When the variable regenerate is set as True, it generates a fresh file
    def check_existence_of_scatter_file(self, regenerate = True):
        gases = self.gases
        if regenerate == True:
            logger.info('generate fresh scatter file')
            self.generate_scatter_convolution_file()
        else:
            directory = os.listdir(self.path_to_scatter_spectra_file)
            strippeddirs = [s.strip('\n') for s in directory]
            if 'scatter_spectra.npy' not in strippeddirs:
                self.generate_scatter_convolution_file()
            test_file = os.path.join(self.path_to_scatter_spectra_file, 'scatter_spectra.npy')
            test_dict = np.load(test_file, allow_pickle = True)
            N = len(self.gases)
            if len(test_dict.item()) != sum([comb(M + N -1, N -1) for M in range(1, self.max_scatters+1)]):
                logger.info('Number of scatter combinations not matching, generating fresh files')
                self.generate_scatter_convolution_file()
                test_dict = np.load(test_file, allow_pickle = True)
            gas_str = gases[0] + '01'
            for gas in self.gases[1:]:
                gas_str += gas + '00'
            if gas_str not in list(test_dict.item().keys()):
                print('Gas species not matching, generating fresh files')
                self.generate_scatter_convolution_files()
        return

    # Given a function evaluated on the SELA, convolves it with a gaussian
    def convolve_gaussian(self, func_to_convolve, gauss_FWHM_eV):
        sigma = ComplexLineShapeUtilities.gaussian_FWHM_to_sigma(gauss_FWHM_eV)
        resolution_f = self.std_gaussian(sigma)
        ans = signal.convolve(resolution_f, func_to_convolve,mode='same')
        ans_normed = self.normalize(ans)
        return ans_normed

    def convolve_composite_gaussian(self, func_to_convolve, A_array, sigma_array):
        resolution_f = self.composite_gaussian(A_array, sigma_array)
        ans = signal.convolve(resolution_f, func_to_convolve, mode='same')
        ans_normed = self.normalize(ans)
        return ans_normed

    def convolve_composite_gaussian_lorentzian(self, func_to_convolve, sigma):
        resolution_f = self.composite_gaussian_lorentzian(sigma)
        ans = signal.convolve(resolution_f, func_to_convolve, mode='same')
        ans_normed = self.normalize(ans)
        return ans_normed

    def convolve_elevated_gaussian(self, func_to_convolve, elevation_factor, sigma):
        resolution_f = self.elevated_gaussian(elevation_factor, sigma)
        ans = signal.convolve(resolution_f, func_to_convolve, mode = 'same')
        ans_normed = self.normalize(ans)
        return ans_normed

    def convolve_composite_gaussian(self, func_to_convolve):
        resolution_f = self.composite_gaussian()
        ans = signal.convolve(resolution_f, func_to_convolve, mode = 'same')
        ans_normed = self.normalize(ans)
        return ans_normed

    def convolve_composite_gaussian_pedestal_factor(self, func_to_convolve, pedestal_factor):
        resolution_f = self.composite_gaussian_pedestal_factor(pedestal_factor)
        ans = signal.convolve(resolution_f, func_to_convolve, mode = 'same')
        ans_normed = self.normalize(ans)
        return ans_normed

    def convolve_composite_gaussian_scaled(self, func_to_convolve, scale_factor):
        resolution_f = self.composite_gaussian_scaled(scale_factor)
        ans = signal.convolve(resolution_f, func_to_convolve, mode = 'same')
        ans_normed = self.normalize(ans)
        return ans_normed

    def read_ins_resolution_data(self, path_to_ins_resolution_data_txt):
        ins_resolution_data = np.loadtxt(path_to_ins_resolution_data_txt)
        x_data = ins_resolution_data.T[0]
        y_data = ins_resolution_data.T[1]
        y_err_data = ins_resolution_data.T[2]
        x_data = ComplexLineShapeUtilities.flip_array(-1*x_data)
        y_data = ComplexLineShapeUtilities.flip_array(y_data)
        y_err_data = ComplexLineShapeUtilities.flip_array(y_err_data)
        return x_data, y_data, y_err_data

    def convolve_ins_resolution(self, working_spectrum):
        x_data, y_mean_data, y_err_data = self.read_ins_resolution_data(self.path_to_ins_resolution_data_txt)
        if self.sample_ins_resolution_errors:
            y_data = np.random.normal(y_mean_data, y_err_data)
        else:
            y_data = y_mean_data
        y_data[y_data<0] = 0
        f = interpolate.interp1d(x_data, y_data)
        x_array = self.std_eV_array()
        y_array = np.zeros(len(x_array))
        index_within_range_of_xdata = np.where((x_array >= x_data[0]) & (x_array <= x_data[-1]))
        y_array[index_within_range_of_xdata] = f(x_array[index_within_range_of_xdata])
        convolved_spectrum = signal.convolve(working_spectrum, y_array, mode = 'same')
        normalized_convolved_spectrum = self.normalize(convolved_spectrum)
        return normalized_convolved_spectrum

    def combine_four_trap_resolution_from_txt(self, trap_weights):
        if self.sample_ins_resolution_errors:
            weight_array = np.random.normal(trap_weights['weights'], trap_weights['errors'])
        else:
            weight_array = trap_weights['weights']
        y_data_array = []
        y_err_data_array = []
        for path_to_single_trap_resolution_txt in self.path_to_four_trap_ins_resolution_data_txt:
            x_data, y_data, y_err_data = self.read_ins_resolution_data(path_to_single_trap_resolution_txt)
            y_data_array.append(y_data)
            y_err_data_array.append(y_err_data)
        y_data_combined = weight_array[0]*y_data_array[0] + weight_array[1]*y_data_array[1] + weight_array[2]*y_data_array[2] + weight_array[3]*y_data_array[3]
        y_err_data_combined = np.sqrt((weight_array[0]*y_err_data_array[0])**2 + (weight_array[1]*y_err_data_array[1])**2 + (weight_array[2]*y_err_data_array[2])**2 + (weight_array[3]*y_err_data_array[3])**2)
        return x_data, y_data_combined, y_err_data_combined

    def convolve_ins_resolution_combining_four_trap(self, working_spectrum, weight_array):
        x_data, y_data_combined, y_err_data_combined = self.combine_four_trap_resolution_from_txt(weight_array)
        if self.sample_ins_resolution_errors:
            y_data_combined = np.random.normal(y_data_combined, y_err_data_combined)
        f = interpolate.interp1d(x_data, y_data_combined)
        x_array = self.std_eV_array()
        y_array = np.zeros(len(x_array))
        index_within_range_of_xdata = np.where((x_array >= x_data[0]) & (x_array <= x_data[-1]))
        y_array[index_within_range_of_xdata] = f(x_array[index_within_range_of_xdata])
        convolved_spectrum = signal.convolve(working_spectrum, y_array, mode = 'same')
        normalized_convolved_spectrum = self.normalize(convolved_spectrum)
        return normalized_convolved_spectrum

    def convolve_simulated_resolution_scaled(self, working_spectrum, scale_factor):
        """if self.use_combined_four_trap_inst_reso:
            x_data, y_data, y_err_data = self.combine_four_trap_resolution_from_txt(self.trap_weights)
            logger.info("Combined four instrumental resolution files")
        else:
            x_data, y_data, y_err_data = self.read_ins_resolution_data(self.path_to_ins_resolution_data_txt)
            logger.info("Using ONE simulated instrumental resolution file (not combining four)")
        if self.sample_ins_resolution_errors:
            y_data = np.random.normal(y_data, y_err_data)
            logger.info("Sampling instrumental resolution counts per bin")
        scaled_xdata = x_data*scale_factor
        f = interpolate.interp1d(x_data*scale_factor, y_data)"""

        x_array = self.std_eV_array()
        y_array = np.zeros(len(x_array))

        #index_within_range_of_xdata = np.where((x_array >= scaled_xdata[0]) & (x_array <= scaled_xdata[-1]))
        #y_array[index_within_range_of_xdata] = f(x_array[index_within_range_of_xdata]/scale_factor)
        y_array = self.interpolated_resolution(x_array/scale_factor)
        convolved_spectrum = signal.convolve(working_spectrum, y_array, mode = 'same')
        normalized_convolved_spectrum = self.normalize(convolved_spectrum)
        return normalized_convolved_spectrum

    # do resolution sampling
    def sample_and_interpolate_resolution(self):
        if self.use_combined_four_trap_inst_reso:
            x_data, y_data, y_err_data = self.combine_four_trap_resolution_from_txt(self.trap_weights)
            logger.info("Combined four instrumental resolution files")
        else:
            x_data, y_data, y_err_data = self.read_ins_resolution_data(self.path_to_ins_resolution_data_txt)
            logger.info("Using ONE simulated instrumental resolution file (not combining four)")
        if self.sample_ins_resolution_errors:
            y_data = np.random.normal(y_data, y_err_data)
            logger.info("Sampling instrumental resolution counts per bin")
        self.interpolated_resolution = interpolate.interp1d(x_data, y_data, fill_value=(0,0), bounds_error=False)

    #might be untested
    def convolve_smeared_triangle(self, func_to_convolve, center, scale1, scale2, exponent, sigma):
        resolution_f = self.std_smeared_triangle(center, scale1, scale2, exponent, sigma)
        ans = signal.convolve(resolution_f, func_to_convolve, mode = 'same')
        ans_normed = self.normalize(ans)
        return ans_normed

    def least_square(self, bin_centers, hist, params):
        # expectation
        expectation = self.spectrum_func_ftc(bin_centers, *params)

        high_count_index = np.where(hist>0)
        #low_count_index = np.where((hist>0) & (hist<=50))
        zero_count_index = np.where(hist==0)

        lsq = ((hist[high_count_index]- expectation[high_count_index])**2/hist[high_count_index]).sum()
        #lsq += ((hist[low_count_index]- expectation[low_count_index])**2/hist[low_count_index]).sum()
        lsq += ((hist[zero_count_index]- expectation[zero_count_index])**2).sum()
        return lsq

    def chi2_Poisson(self, bin_centers, data_hist_freq, params):
        nonzero_bins_index = np.where(data_hist_freq != 0)
        zero_bins_index = np.where(data_hist_freq == 0)
        # expectation
        if self.resolution_function == 'simulated_resolution':
            if self.fixed_scatter_proportion:
                fit_Hz = self.spectrum_func_ftc(bin_centers, *params)
            else:
                fit_Hz = self.spectrum_func_ftc_2(bin_centers, *params)
        if self.resolution_function == 'gaussian_resolution':
            if self.fixed_scatter_proportion:
                fit_Hz = self.spectrum_func_1(bin_centers, *params)
            else:
                fit_Hz = self.spectrum_func(bin_centers, *params)
        chi2 = 2*((fit_Hz - data_hist_freq + data_hist_freq*np.log(data_hist_freq/fit_Hz))[nonzero_bins_index]).sum()
        chi2 += 2*(fit_Hz - data_hist_freq)[zero_bins_index].sum()
        return chi2

    def chi_2_Poisson_composite_gaussian_lorentzian_reso(self, bin_centers, data_hist_freq, eff_array, params):
        nonzero_bins_index = np.where(data_hist_freq != 0)
        zero_bins_index = np.where(data_hist_freq == 0)
        # expectation
        if self.fixed_scatter_proportion == True and self.fixed_survival_probability == True:
            fit_Hz = self.spectrum_func_composite_gaussian_lorentzian_fixed_scatter_proportion_and_survival_prob(bin_centers, eff_array, *params)
        elif self.fixed_scatter_proportion == True and self.fixed_survival_probability == False:
            fit_Hz = self.spectrum_func_composite_gaussian_lorentzian_fixed_scatter_proportion(bin_centers, eff_array, *params)
        elif self.fixed_scatter_proportion == False and self.fixed_survival_probability == True and self.partially_fixed_scatter_proportion == False:
            fit_Hz = self.spectrum_func_composite_gaussian_lorentzian_fixed_survival_probability(bin_centers, eff_array, *params)
        elif self.partially_fixed_scatter_proportion == True and self.fixed_survival_probability == True:
            fit_Hz = self.spectrum_func_composite_gaussian_lorentzian_fixed_survival_probability_partially_fixed_scatter_proportion(bin_centers, eff_array, *params)
        chi2 = 2*((fit_Hz - data_hist_freq + data_hist_freq*np.log(data_hist_freq/fit_Hz))[nonzero_bins_index]).sum()
        chi2 += 2*(fit_Hz - data_hist_freq)[zero_bins_index].sum()
        return chi2

    def chi_2_Poisson_elevated_gaussian_reso(self, bin_centers, data_hist_freq, eff_array, params):
        nonzero_bins_index = np.where(data_hist_freq != 0)
        zero_bins_index = np.where(data_hist_freq == 0)
        # expectation
        fit_Hz = self.spectrum_func_elevated_gaussian_fixed_scatter_proportion(bin_centers, eff_array, *params)
        chi2 = 2*((fit_Hz - data_hist_freq + data_hist_freq*np.log(data_hist_freq/fit_Hz))[nonzero_bins_index]).sum()
        chi2 += 2*(fit_Hz - data_hist_freq)[zero_bins_index].sum()
        return chi2

    def chi_2_Poisson_composite_gaussian_reso(self, bin_centers, data_hist_freq, eff_array, params):
        nonzero_bins_index = np.where(data_hist_freq != 0)
        zero_bins_index = np.where(data_hist_freq == 0)
        # expectation
        fit_Hz = self.spectrum_func_composite_gaussian_fixed_scatter_proportion(bin_centers, eff_array, *params)
        chi2 = 2*((fit_Hz - data_hist_freq + data_hist_freq*np.log(data_hist_freq/fit_Hz))[nonzero_bins_index]).sum()
        chi2 += 2*(fit_Hz - data_hist_freq)[zero_bins_index].sum()
        return chi2

    def chi_2_Poisson_composite_gaussian_pedestal_factor_reso(self, bin_centers, data_hist_freq, eff_array, params):
        nonzero_bins_index = np.where(data_hist_freq != 0)
        zero_bins_index = np.where(data_hist_freq == 0)
        # expectation
        fit_Hz = self.spectrum_func_composite_gaussian_pedestal_factor_fixed_scatter_proportion(bin_centers, eff_array, *params)
        chi2 = 2*((fit_Hz - data_hist_freq + data_hist_freq*np.log(data_hist_freq/fit_Hz))[nonzero_bins_index]).sum()
        chi2 += 2*(fit_Hz - data_hist_freq)[zero_bins_index].sum()
        return chi2

    def chi_2_Poisson_composite_gaussian_scaled_reso(self, bin_centers, data_hist_freq, eff_array, params):
        nonzero_bins_index = np.where(data_hist_freq != 0)
        zero_bins_index = np.where(data_hist_freq == 0)
        # expectation
        fit_Hz = self.spectrum_func_composite_gaussian_scaled_fixed_scatter_proportion(bin_centers, eff_array, *params)
        chi2 = 2*((fit_Hz - data_hist_freq + data_hist_freq*np.log(data_hist_freq/fit_Hz))[nonzero_bins_index]).sum()
        chi2 += 2*(fit_Hz - data_hist_freq)[zero_bins_index].sum()
        return chi2

    def chi_2_Poisson_simulated_resolution_scaled(self, bin_centers, data_hist_freq, eff_array, params):
        # expectation
        fit_Hz = self.spectrum_func_simulated_resolution_scaled_fixed_scatter_proportion(bin_centers, eff_array, *params)
        nonzero_bins_index = np.where((data_hist_freq != 0) & (fit_Hz != 0))
        zero_bins_index = np.where((data_hist_freq == 0) | (fit_Hz == 0))
        chi2 = 2*((fit_Hz - data_hist_freq + data_hist_freq*np.log(data_hist_freq/fit_Hz))[nonzero_bins_index]).sum()
        chi2 += 2*(fit_Hz - data_hist_freq)[zero_bins_index].sum()
        return chi2

    def chi_2_Poisson_simulated_resolution_scaled_fit_recon_eff(self, bin_centers, data_hist_freq, eff_array, params):
        # expectation
        fit_Hz = self.spectrum_func_simulated_resolution_scaled_fit_recon_eff(bin_centers, eff_array, *params)
        nonzero_bins_index = np.where((data_hist_freq != 0) & (fit_Hz != 0))
        zero_bins_index = np.where((data_hist_freq == 0) | (fit_Hz == 0))
        chi2 = 2*((fit_Hz - data_hist_freq + data_hist_freq*np.log(data_hist_freq/fit_Hz))[nonzero_bins_index]).sum()
        chi2 += 2*(fit_Hz - data_hist_freq)[zero_bins_index].sum()
        return chi2

    def reduced_chi2_Pearson_Neyman_composite(self, data_hist_freq, fit_Hz, number_of_parameters):
        nonzero_bins_index = np.where(data_hist_freq != 0)[0]
        zero_bins_index = np.where(data_hist_freq == 0)[0]
        fit_Hz_nonzero = fit_Hz[nonzero_bins_index]
        data_Hz_nonzero = data_hist_freq[nonzero_bins_index]
        fit_Hz_zero = fit_Hz[zero_bins_index]
        data_Hz_zero = data_hist_freq[zero_bins_index]
        chi2 = sum((fit_Hz_nonzero - data_Hz_nonzero)**2/data_Hz_nonzero) + sum((fit_Hz_nonzero - data_Hz_nonzero)**2/fit_Hz_nonzero)
        reduced_chi2 = chi2/(len(data_hist_freq) - number_of_parameters)
        return reduced_chi2

    # following the expression in the paper Steve BAKER and Robert D. COUSINS, (1984) CLARIFICATION OF THE USE OF CHI-SQUARE AND LIKELIHOOD FUNCTIONS IN FITS TO HISTOGRAMS
    def reduced_chi2_Poisson(self, data_hist_freq, fit_Hz, number_of_parameters):
        nonzero_bins_index = np.where(data_hist_freq != 0)
        zero_bins_index = np.where(data_hist_freq == 0)
        chi2 = 2*((fit_Hz - data_hist_freq + data_hist_freq*np.log(data_hist_freq/fit_Hz))[nonzero_bins_index]).sum()
        chi2 += 2*(fit_Hz - data_hist_freq)[zero_bins_index].sum()
        reduced_chi2 = chi2/(len(data_hist_freq) - number_of_parameters)
        return reduced_chi2

    #Gaussian instrumental resolution with multi gas scattering with scatter proportion floating, but no reconstruction eff and no detection eff
    def make_spectrum(self, gauss_FWHM_eV, prob_parameter, scatter_proportion, emitted_peak='shake'):
        gases = self.gases
        max_scatters = self.max_scatters
        current_path = self.path_to_scatter_spectra_file
        # check_existence_of_scatter_files()
        #filenames = list_files('scatter_spectra_files')
        p = np.zeros(len(gases))
        p[0:-1] = scatter_proportion
        p[-1] = 1 - sum(scatter_proportion)
        scatter_spectra_file_path = os.path.join(current_path, 'scatter_spectra.npy')
        scatter_spectra = np.load(
        scatter_spectra_file_path, allow_pickle = True
        )
        en_array = self.std_eV_array()
        current_full_spectrum = np.zeros(len(en_array))
        emitted_peak = self.base_shape
        if emitted_peak == 'lorentzian':
            current_working_spectrum = self.std_lorenztian_17keV()
        elif emitted_peak == 'shake':
            current_working_spectrum = self.shakeSpectrumClassInstance.shake_spectrum()
        elif emitted_peak == 'dirac':
            current_working_spectrum = self.std_dirac()
        current_working_spectrum = self.convolve_gaussian(current_working_spectrum, gauss_FWHM_eV)
        zeroth_order_peak = current_working_spectrum
        current_full_spectrum += current_working_spectrum
        N = len(self.gases)
        for M in range(1, self.max_scatters + 1):
            gas_scatter_combinations = np.array([np.array(i) for i in product(range(M+1), repeat=N) if sum(i)==M])
            for combination in gas_scatter_combinations:
                entry_str = ''
                for component, gas_type in zip(combination, self.gases):
                    entry_str += gas_type
                    entry_str += str(component).zfill(2)
                current_working_spectrum = scatter_spectra.item()[entry_str]
                current_working_spectrum = self.normalize(signal.convolve(zeroth_order_peak, current_working_spectrum, mode='same'))
                coefficient = factorial(sum(combination))
                for component, i in zip(combination, range(len(self.gases))):
                    coefficient = coefficient/factorial(component)*p[i]**component
                current_full_spectrum += coefficient*current_working_spectrum*prob_parameter**M
        return current_full_spectrum

    # Produces a spectrum in real energy that can now be evaluated off of the SELA.
    # p0 is a list of input parameters, where:
    #   p0[0] is the mean magnetic field experience by the electrons
    #   p0[1] is the full-width-half-max of the instrumental resolution (i.e., the detector response distribution with no scattering)
    #   p0[2] is the amplitude of ...
    #   p0[3] is prob_parameter, such that scatter peak M is scaled by prob_parameter**M
    #   The remaining elements of p0 are the fractions of inelastic scatters between electrons and each gas present during data-taking.
    def spectrum_func(self, bins_Hz, *p0):
        B_field = p0[0]
        FWHM_G_eV = p0[1]
        amplitude = p0[2]
        prob_parameter = p0[3]
        N = len(self.gases)
        scatter_proportion = p0[4:3+N]

        x_eV = ConversionFunctions.Energy(bins_Hz, B_field)
        en_loss_array = self.std_eV_array()
        en_loss_array_min = en_loss_array[0]
        en_loss_array_max = en_loss_array[len(en_loss_array)-1]
        en_array_rev = ComplexLineShapeUtilities.flip_array(-1*en_loss_array)
        f = np.zeros(len(x_eV))
        f_intermediate = np.zeros(len(x_eV))

        x_eV_minus_line = Constants.kr_k_line_e() - x_eV
        zero_idx = np.r_[np.where(x_eV_minus_line< en_loss_array_min)[0],np.where(x_eV_minus_line>en_loss_array_max)[0]]
        nonzero_idx = [i for i in range(len(x_eV)) if i not in zero_idx]

        full_spectrum = self.make_spectrum(FWHM_G_eV, prob_parameter, scatter_proportion)
        f_intermediate[nonzero_idx] = np.interp(x_eV_minus_line[nonzero_idx],en_array_rev,full_spectrum)
        f[nonzero_idx] += amplitude*f_intermediate[nonzero_idx]/np.sum(f_intermediate[nonzero_idx])
        return f

    # Call this function to fit a histogram of start frequencies with the model.
    # Note that the data_hist_freq should be the StartFrequencies as given by katydid,
    # which will be from ~0 MHZ to ~100 MHz. You must also pass this function the
    # self.RF_ROI_MIN value from the metadata file of your data.
    # You must also supply a guess for the self.B_field present for the run;
    # 0.959 T is usually sufficient.

    def fit_data(self, freq_bins, data_hist_freq, print_params=True):
        t = time.time()
        self.check_existence_of_scatter_file()
        bins_Hz = freq_bins + self.RF_ROI_MIN
        bins_Hz = 0.5*(bins_Hz[1:] + bins_Hz[:-1])
        bins_Hz_nonzero , data_hist_nonzero , data_hist_err = ComplexLineShapeUtilities.get_only_nonzero_bins(bins_Hz, data_hist_freq)
        # Initial guesses for curve_fit
        FWHM_guess = 5
        B_field_guess = ComplexLineShapeUtilities.central_frequency_to_B_field(bins_Hz[np.argmax(data_hist_freq)])
        amplitude_guess = np.sum(data_hist_freq)/2
        prob_parameter_guess = 0.5
        scatter_proportion_guess = 0.5
        # Bounds for curve_fit
        B_field_min = ComplexLineShapeUtilities.central_frequency_to_B_field(bins_Hz[0])
        B_field_max = ComplexLineShapeUtilities.central_frequency_to_B_field(bins_Hz[-1])
        FWHM_eV_min = 1e-5
        FWHM_eV_max = ConversionFunctions.Energy(bins_Hz[0], B_field_guess) - ConversionFunctions.Energy(bins_Hz[-1], B_field_guess)
        amplitude_min = 1e-5
        amplitude_max = np.sum(data_hist_freq)*3
        prob_parameter_min = 1e-5
        prob_parameter_max = 1
        scatter_proportion_min = 1e-5
        scatter_proportion_max = 1
        N = len(self.gases)
        p0_guess = [B_field_guess, FWHM_guess, amplitude_guess, prob_parameter_guess] + [scatter_proportion_guess]*(N-1)
        p0_bounds = ([B_field_min, FWHM_eV_min, amplitude_min, prob_parameter_min] + [scatter_proportion_min]*(N-1),
                    [B_field_max, FWHM_eV_max, amplitude_max, prob_parameter_max] + [scatter_proportion_max]*(N-1) )
        # Actually do the fitting
        params , cov = curve_fit(self.spectrum_func, bins_Hz_nonzero, data_hist_nonzero, sigma=data_hist_err, p0=p0_guess, bounds=p0_bounds)
        # Name each of the resulting parameters and errors
        ################### Generalize to N Gases ###########################
        B_field_fit = params[0]
        FWHM_eV_fit = params[1]
        amplitude_fit = params[2]
        prob_parameter_fit = params[3]
        #starting at index 4, grabs every other entry. (which is how scattering probs are filled in for N gases)
        scatter_proportion_fit = list(params[4:3+N])+[1- sum(params[4:3+N])]
        total_counts_fit = amplitude_fit

        perr = np.sqrt(np.diag(cov))
        B_field_fit_err = perr[0]
        FWHM_eV_fit_err = perr[1]
        amplitude_fit_err = perr[2]
        prob_parameter_fit_err = perr[3]
        scatter_proportion_fit_err = list(perr[4:3+N])+[np.sqrt(sum(perr[4:3+N]**2))]
        total_counts_fit_err = amplitude_fit_err

        fit_Hz = self.spectrum_func(bins_Hz, *params)
        fit_keV = ComplexLineShapeUtilities.flip_array(fit_Hz)
        bins_keV = ConversionFunctions.Energy(bins_Hz, B_field_fit)/1000
        bins_keV = ComplexLineShapeUtilities.flip_array(bins_keV)

        nonzero_bins_index = np.where(data_hist_freq != 0)[0]
        zero_bins_index = np.where(data_hist_freq == 0)[0]
        fit_Hz_nonzero = fit_Hz[nonzero_bins_index]
        data_Hz_nonzero = data_hist_freq[nonzero_bins_index]
        fit_Hz_zero = fit_Hz[zero_bins_index]
        data_Hz_zero = data_hist_freq[zero_bins_index]
        chi2 = sum((fit_Hz_nonzero - data_Hz_nonzero)**2/data_Hz_nonzero) + sum((fit_Hz_nonzero - data_Hz_nonzero)**2/fit_Hz_nonzero)
        reduced_chi2 = chi2/(len(data_hist_freq)-4-len(self.gases)+1)
        elapsed = time.time() - t
        output_string = '\n'
        output_string += 'Reduced chi^2 = {:.2e}\n'.format(reduced_chi2)
        output_string += '-----------------\n'
        output_string += 'B field = {:.8e}'.format(B_field_fit)+' +/- '+ '{:.4e} T\n'.format(B_field_fit_err)
        output_string += '-----------------\n'
        output_string += 'Gaussian FWHM = '+str(round(FWHM_eV_fit,2))+' +/- '+str(round(FWHM_eV_fit_err,2))+' eV\n'
        output_string += '-----------------\n'
        output_string += 'Amplitude = {}'.format(round(amplitude_fit,2))+' +/- {}'.format(round(amplitude_fit_err,2)) + '\n'
        output_string += '-----------------\n'
        output_string += 'Probability parameter \n= ' + "{:.2e}".format(prob_parameter_fit)\
        +' +/- ' + "{:.2e}".format(prob_parameter_fit_err)+'\n'
        output_string += '-----------------\n'
        for i in range(len(self.gases)):
            output_string += '{} Scatter proportion \n= '.format(self.gases[i]) + "{:.8e}".format(scatter_proportion_fit[i])\
            +' +/- ' + "{:.2e}".format(scatter_proportion_fit_err[i])+'\n'
            output_string += '-----------------\n'
        output_string += 'Fit completed in '+str(round(elapsed,2))+'s'+'\n'
        dictionary_of_fit_results = {
        'output_string': output_string,
        'cov': cov,
        'bins_keV': bins_keV,
        'fit': fit_keV,
        'bins_Hz': bins_Hz,
        'fit_Hz': fit_Hz,
        'B_field_fit': B_field_fit,
        'B_field_fit_err': B_field_fit_err,
        'FWHM_eV_fit': FWHM_eV_fit,
        'FWHM_eV_fit_err': FWHM_eV_fit_err,
        'survival_prob_fit': prob_parameter_fit,
        'survival_prob_fit_err': prob_parameter_fit_err,
        'scatter_proportion_fit': scatter_proportion_fit,
        'scatter_proportion_fit_err': scatter_proportion_fit_err,
        'amplitude_fit': amplitude_fit,
        'amplitude_fit_err': amplitude_fit_err,
        'data_hist_freq': data_hist_freq,
        'reduced_chi2': reduced_chi2
        }
        return dictionary_of_fit_results

    # same as make_spectrum except that scatter_proportion is fixed
    def make_spectrum_1(self, gauss_FWHM_eV, prob_parameter, emitted_peak='shake'):
        gases = self.gases
        current_path = self.path_to_scatter_spectra_file
        # check_existence_of_scatter_files()
        #filenames = list_files('scatter_spectra_files')
        p = self.scatter_proportion
        scatter_spectra_file_path = os.path.join(current_path, 'scatter_spectra.npy')
        scatter_spectra = np.load(
        scatter_spectra_file_path, allow_pickle = True
        )
        en_array = self.std_eV_array()
        current_full_spectrum = np.zeros(len(en_array))
        emitted_peak = self.base_shape
        if emitted_peak == 'lorentzian':
            current_working_spectrum = self.std_lorenztian_17keV()
        elif emitted_peak == 'shake':
            current_working_spectrum = self.shakeSpectrumClassInstance.shake_spectrum()
        elif emitted_peak == 'dirac':
            current_working_spectrum = self.std_dirac()
        current_working_spectrum = self.convolve_gaussian(current_working_spectrum, gauss_FWHM_eV)
        zeroth_order_peak = current_working_spectrum
        current_full_spectrum += current_working_spectrum
        N = len(self.gases)
        for M in range(1, self.max_scatters + 1):
            gas_scatter_combinations = np.array([np.array(i) for i in product(range(M+1), repeat=N) if sum(i)==M])
            for combination in gas_scatter_combinations:
                entry_str = ''
                for component, gas_type in zip(combination, self.gases):
                    entry_str += gas_type
                    entry_str += str(component).zfill(2)
                current_working_spectrum = scatter_spectra.item()[entry_str]
                current_working_spectrum = self.normalize(signal.convolve(zeroth_order_peak, current_working_spectrum, mode='same'))
                coefficient = factorial(sum(combination))
                for component, i in zip(combination, range(len(self.gases))):
                    coefficient = coefficient/factorial(component)*p[i]**component
                current_full_spectrum += coefficient*current_working_spectrum*prob_parameter**M
        return current_full_spectrum

    def spectrum_func_1(self, bins_Hz, *p0):
        B_field = p0[0]
        FWHM_G_eV = p0[1]
        amplitude = p0[2]
        prob_parameter = p0[3]

        x_eV = ConversionFunctions.Energy(bins_Hz, B_field)
        en_loss_array = self.std_eV_array()
        en_loss_array_min = en_loss_array[0]
        en_loss_array_max = en_loss_array[len(en_loss_array)-1]
        en_array_rev = ComplexLineShapeUtilities.flip_array(-1*en_loss_array)
        f = np.zeros(len(x_eV))
        f_intermediate = np.zeros(len(x_eV))

        x_eV_minus_line = Constants.kr_k_line_e() - x_eV
        zero_idx = np.r_[np.where(x_eV_minus_line< en_loss_array_min)[0],np.where(x_eV_minus_line>en_loss_array_max)[0]]
        nonzero_idx = [i for i in range(len(x_eV)) if i not in zero_idx]

        full_spectrum = self.make_spectrum_1(FWHM_G_eV, prob_parameter,)
        f_intermediate[nonzero_idx] = np.interp(x_eV_minus_line[nonzero_idx],en_array_rev,full_spectrum)
        f[nonzero_idx] += amplitude*f_intermediate[nonzero_idx]/np.sum(f_intermediate[nonzero_idx])
        return f

    def fit_data_1(self, freq_bins, data_hist_freq):
        t = time.time()
        self.check_existence_of_scatter_file()
        bins_Hz = freq_bins + self.RF_ROI_MIN
        bins_Hz = 0.5*(bins_Hz[1:] + bins_Hz[:-1])
        bins_Hz_nonzero , data_hist_nonzero , data_hist_err = ComplexLineShapeUtilities.get_only_nonzero_bins(bins_Hz, data_hist_freq)
        # Initial guesses for curve_fit
        FWHM_eV_guess = 5
        B_field_guess = ComplexLineShapeUtilities.central_frequency_to_B_field(bins_Hz[np.argmax(data_hist_freq)])
        amplitude_guess = np.sum(data_hist_freq)/2
        prob_parameter_guess = 0.5
        # Bounds for curve_fit
        B_field_min = ComplexLineShapeUtilities.central_frequency_to_B_field(bins_Hz[0])
        B_field_max = ComplexLineShapeUtilities.central_frequency_to_B_field(bins_Hz[-1])
        FWHM_eV_min = 1e-5
        FWHM_eV_max = ConversionFunctions.Energy(bins_Hz[0], B_field_guess) - ConversionFunctions.Energy(bins_Hz[-1], B_field_guess)
        amplitude_min = 1e-5
        amplitude_max = np.sum(data_hist_freq)*3
        prob_parameter_min = 1e-5
        prob_parameter_max = 1

        # p0_guess = [B_field_guess, FWHM_guess, amplitude_guess, prob_parameter_guess]
        # p0_bounds = ([B_field_min, FWHM_eV_min, amplitude_min, prob_parameter_min],
                    # [B_field_max, FWHM_eV_max, amplitude_max, prob_parameter_max])
        # Actually do the fitting
        # params , cov = curve_fit(self.spectrum_func_1, bins_Hz_nonzero, data_hist_nonzero, sigma=data_hist_err, p0=p0_guess, bounds=p0_bounds)
        p0_guess = [B_field_guess, FWHM_eV_guess, amplitude_guess, prob_parameter_guess]
        p0_bounds = [(B_field_min,B_field_max), (FWHM_eV_min, FWHM_eV_max), (amplitude_min,amplitude_max), (prob_parameter_min, prob_parameter_max)]
        # Actually do the fitting
        m_binned = Minuit.from_array_func(lambda p: self.chi2_Poisson(bins_Hz, data_hist_freq, p),
                                        start = p0_guess,
                                        limit = p0_bounds,
                                        throw_nan = True
                                        )
        m_binned.migrad()
        params = m_binned.np_values()
        # Name each of the resulting parameters and errors
        ################### Generalize to N Gases ###########################
        B_field_fit = params[0]
        FWHM_eV_fit = params[1]
        amplitude_fit = params[2]
        prob_parameter_fit = params[3]
        total_counts_fit = amplitude_fit

        perr = m_binned.np_errors()
        B_field_fit_err = perr[0]
        FWHM_eV_fit_err = perr[1]
        amplitude_fit_err = perr[2]
        prob_parameter_fit_err = perr[3]
        total_counts_fit_err = amplitude_fit_err

        fit_Hz = self.spectrum_func_1(bins_Hz, *params)
        fit_keV = ComplexLineShapeUtilities.flip_array(fit_Hz)
        bins_keV = ConversionFunctions.Energy(bins_Hz, B_field_fit)/1000
        bins_keV = ComplexLineShapeUtilities.flip_array(bins_keV)

        nonzero_bins_index = np.where(data_hist_freq != 0)[0]
        zero_bins_index = np.where(data_hist_freq == 0)[0]
        fit_Hz_nonzero = fit_Hz[nonzero_bins_index]
        data_Hz_nonzero = data_hist_freq[nonzero_bins_index]
        fit_Hz_zero = fit_Hz[zero_bins_index]
        data_Hz_zero = data_hist_freq[zero_bins_index]
        reduced_chi2 = self.reduced_chi2_Poisson(data_hist_freq, fit_Hz, number_of_parameters = 4)
        elapsed = time.time() - t
        output_string = '\n'
        output_string += 'Reduced chi^2 = {:.2e}\n'.format(reduced_chi2)
        output_string += '-----------------\n'
        output_string += 'B field = {:.8e}'.format(B_field_fit)+' +/- '+ '{:.4e} T\n'.format(B_field_fit_err)
        output_string += '-----------------\n'
        output_string += 'Gaussian FWHM = '+str(round(FWHM_eV_fit,2))+' +/- '+str(round(FWHM_eV_fit_err,2))+' eV\n'
        output_string += '-----------------\n'
        output_string += 'Amplitude = {}'.format(round(amplitude_fit,2))+' +/- {}'.format(round(amplitude_fit_err,2)) + '\n'
        output_string += '-----------------\n'
        output_string += 'Probability parameter \n= ' + "{:.2e}".format(prob_parameter_fit)\
        +' +/- ' + "{:.2e}".format(prob_parameter_fit_err)+'\n'
        output_string += '-----------------\n'
        output_string += 'Fit completed in '+str(round(elapsed,2))+'s'+'\n'
        dictionary_of_fit_results = {
        'output_string': output_string,
        'bins_keV': bins_keV,
        'fit_keV': fit_keV,
        'bins_Hz': bins_Hz,
        'fit_Hz': fit_Hz,
        'B_field_fit': B_field_fit,
        'B_field_fit_err': B_field_fit_err,
        'FWHM_eV_fit': FWHM_eV_fit,
        'FWHM_eV_fit_err': FWHM_eV_fit_err,
        'survival_prob_fit': prob_parameter_fit,
        'survival_prob_fit_err': prob_parameter_fit_err,
        'amplitude_fit': amplitude_fit,
        'amplitude_fit_err': amplitude_fit_err,
        'data_hist_freq': data_hist_freq,
        'reduced_chi2': reduced_chi2
        }
        return dictionary_of_fit_results

    # using simulated resolution, with multi gas scattering, reconstruction eff, without detection eff, has been used in fake data generator. However, without using detection eff is the right option for tritium fake data generation.
    def make_spectrum_ftc(self, survival_prob, emitted_peak='shake'):
        gases = self.gases
        current_path = self.path_to_scatter_spectra_file
        # check_existence_of_scatter_files()
        #filenames = list_files('scatter_spectra_files')
        p = self.scatter_proportion
        a = self.recon_eff_param_a
        b = self.recon_eff_param_b
        c = self.recon_eff_param_c
        scatter_spectra_file_path = os.path.join(current_path, 'scatter_spectra.npy')
        scatter_spectra = np.load(scatter_spectra_file_path, allow_pickle = True)
        en_array = self.std_eV_array()
        current_full_spectrum = np.zeros(len(en_array))
        emitted_peak = self.base_shape
        if emitted_peak == 'lorentzian':
            current_working_spectrum = self.std_lorenztian_17keV()
        elif emitted_peak == 'shake':
            current_working_spectrum = self.shakeSpectrumClassInstance.shake_spectrum()
        elif emitted_peak == 'dirac':
            current_working_spectrum = self.std_dirac()
        if self.use_combined_four_trap_inst_reso:
            current_working_spectrum = self.convolve_ins_resolution_combining_four_trap(current_working_spectrum, self.trap_weights)
        else:
            current_working_spectrum = self.convolve_ins_resolution(current_working_spectrum)
        zeroth_order_peak = current_working_spectrum
        current_full_spectrum += current_working_spectrum
        N = len(self.gases)
        for M in range(1, self.max_scatters + 1):
            relative_reconstruction_eff = np.exp(-b*M**c)
            gas_scatter_combinations = np.array([np.array(i) for i in product(range(M+1), repeat=N) if sum(i)==M])
            for combination in gas_scatter_combinations:
                entry_str = ''
                for component, gas_type in zip(combination, self.gases):
                    entry_str += gas_type
                    entry_str += str(component).zfill(2)
                current_working_spectrum = scatter_spectra.item()[entry_str]
                current_working_spectrum = self.normalize(signal.convolve(zeroth_order_peak, current_working_spectrum, mode='same'))
                coefficient = factorial(sum(combination))
                for component, i in zip(combination, range(len(self.gases))):
                    coefficient = coefficient/factorial(component)*p[i]**component
                for i in range(0, M):
                    coefficient = coefficient*(1-a*np.exp(-b*i**c))
                current_full_spectrum += relative_reconstruction_eff*coefficient*current_working_spectrum*survival_prob**M
        return current_full_spectrum

    def spectrum_func_ftc(self, bins_Hz, *p0):
        B_field = p0[0]
        amplitude = p0[1]
        survival_prob = p0[2]
        x_eV = ConversionFunctions.Energy(bins_Hz, B_field)
        en_loss_array = self.std_eV_array()
        en_loss_array_min = en_loss_array[0]
        en_loss_array_max = en_loss_array[len(en_loss_array)-1]
        f = np.zeros(len(x_eV))
        f_intermediate = np.zeros(len(x_eV))

        x_eV_minus_line = Constants.kr_k_line_e() - x_eV
        zero_idx = np.r_[np.where(x_eV_minus_line< en_loss_array_min)[0], np.where(x_eV_minus_line>en_loss_array_max)[0]]
        nonzero_idx = [i for i in range(len(x_eV)) if i not in zero_idx]

        full_spectrum = self.make_spectrum_ftc(survival_prob)
        f_intermediate[nonzero_idx] = np.interp(x_eV_minus_line[nonzero_idx], en_loss_array, full_spectrum)
        f[nonzero_idx] += amplitude*f_intermediate[nonzero_idx]/np.sum(f_intermediate[nonzero_idx])
        return f

    def fit_data_ftc(self, freq_bins, data_hist_freq):
        t = time.time()
        self.check_existence_of_scatter_file()
        bins_Hz = freq_bins + self.RF_ROI_MIN
        bins_Hz = 0.5*(bins_Hz[1:] + bins_Hz[:-1])
        bins_Hz_nonzero , data_hist_nonzero , data_hist_err = ComplexLineShapeUtilities.get_only_nonzero_bins(bins_Hz, data_hist_freq)
        # Initial guesses for curve_fit
        B_field_guess = ComplexLineShapeUtilities.central_frequency_to_B_field(bins_Hz[np.argmax(data_hist_freq)])
        amplitude_guess = np.sum(data_hist_freq)/2
        prob_parameter_guess = 0.5
        # Bounds for curve_fit
        B_field_min = ComplexLineShapeUtilities.central_frequency_to_B_field(bins_Hz[0])
        B_field_max = ComplexLineShapeUtilities.central_frequency_to_B_field(bins_Hz[-1])
        amplitude_min = 1e-5
        amplitude_max = np.sum(data_hist_freq)*3
        prob_parameter_min = 1e-5
        prob_parameter_max = 1

        p0_guess = [B_field_guess, amplitude_guess, prob_parameter_guess]
        p0_bounds = [(B_field_min,B_field_max), (amplitude_min,amplitude_max), (prob_parameter_min, prob_parameter_max)]
        # Actually do the fitting
        m_binned = Minuit.from_array_func(lambda p: self.chi2_Poisson(bins_Hz, data_hist_freq, p),
                                        start = p0_guess,
                                        limit = p0_bounds,
                                        throw_nan = True
                                        )
        m_binned.migrad()
        params = m_binned.np_values()
        # Name each of the resulting parameters and errors
        ################### Generalize to N Gases ###########################
        B_field_fit = params[0]
        amplitude_fit = params[1]
        survival_prob_fit = params[2]
        total_counts_fit = amplitude_fit

        perr = m_binned.np_errors()
        B_field_fit_err = perr[0]
        amplitude_fit_err = perr[1]
        survival_prob_fit_err = perr[2]
        total_counts_fit_err = amplitude_fit_err

        fit_Hz = self.spectrum_func_ftc(bins_Hz, *params)
        fit_keV = ComplexLineShapeUtilities.flip_array(fit_Hz)
        bins_keV = ConversionFunctions.Energy(bins_Hz, B_field_fit)/1000
        bins_keV = ComplexLineShapeUtilities.flip_array(bins_keV)

        reduced_chi2 = self.reduced_chi2_Poisson(data_hist_freq, fit_Hz, number_of_parameters = 3)
        elapsed = time.time() - t
        output_string = '\n'
        output_string += 'Reduced chi^2 = {:.2e}\n'.format(reduced_chi2)
        output_string += '-----------------\n'
        output_string += 'B field = {:.8e}'.format(B_field_fit)+' +/- '+ '{:.4e} T\n'.format(B_field_fit_err)
        output_string += '-----------------\n'
        output_string += 'Amplitude = {}'.format(round(amplitude_fit,2))+' +/- {}'.format(round(amplitude_fit_err,2)) + '\n'
        output_string += '-----------------\n'
        output_string += 'Survival probability \n= ' + "{:.8e}".format(survival_prob_fit)\
        +' +/- ' + "{:.6e}".format(survival_prob_fit_err)+'\n'
        output_string += '-----------------\n'
        output_string += 'Fit completed in '+str(round(elapsed,2))+'s'+'\n'
        dictionary_of_fit_results = {
        'output_string': output_string,
        'perr': perr,
        'bins_keV': bins_keV,
        'fit_keV': fit_keV,
        'bins_Hz': bins_Hz,
        'fit_Hz': fit_Hz,
        'B_field_fit': B_field_fit,
        'B_field_fit_err': B_field_fit_err,
        'survival_prob_fit': survival_prob_fit,
        'survival_prob_fit_err': survival_prob_fit_err,
        'amplitude_fit': amplitude_fit,
        'amplitude_fit_err': amplitude_fit_err,
        'data_hist_freq': data_hist_freq,
        'reduced_chi2': reduced_chi2
        }
        return dictionary_of_fit_results

    #simulated resolution with scatter_proportion floating, without reconstruction eff curve, without detection eff curve
    def make_spectrum_ftc_2(self, prob_parameter, scatter_proportion, emitted_peak='shake'):
        gases = self.gases
        current_path = self.path_to_scatter_spectra_file
        # check_existence_of_scatter_files()
        #filenames = list_files('scatter_spectra_files')
        p = np.zeros(len(gases))
        p[0:-1] = scatter_proportion
        p[-1] = 1 - sum(scatter_proportion)
        scatter_spectra_file_path = os.path.join(current_path, 'scatter_spectra.npy')
        scatter_spectra = np.load(
        scatter_spectra_file_path, allow_pickle = True
        )
        en_array = self.std_eV_array()
        current_full_spectrum = np.zeros(len(en_array))
        emitted_peak = self.base_shape
        if emitted_peak == 'lorentzian':
            current_working_spectrum = self.std_lorenztian_17keV()
        elif emitted_peak == 'shake':
            current_working_spectrum = self.shakeSpectrumClassInstance.shake_spectrum()
        elif emitted_peak == 'dirac':
            current_working_spectrum = self.std_dirac()

        if self.use_combined_four_trap_inst_reso:
            current_working_spectrum = self.convolve_ins_resolution_combining_four_trap(current_working_spectrum, self.trap_weights)
        else:
            current_working_spectrum = self.convolve_ins_resolution(current_working_spectrum)

        zeroth_order_peak = current_working_spectrum
        current_full_spectrum += current_working_spectrum
        N = len(self.gases)
        for M in range(1, self.max_scatters + 1):
            gas_scatter_combinations = np.array([np.array(i) for i in product(range(M+1), repeat=N) if sum(i)==M])
            for combination in gas_scatter_combinations:
                entry_str = ''
                for component, gas_type in zip(combination, self.gases):
                    entry_str += gas_type
                    entry_str += str(component).zfill(2)
                current_working_spectrum = scatter_spectra.item()[entry_str]
                current_working_spectrum = self.normalize(signal.convolve(zeroth_order_peak, current_working_spectrum, mode='same'))
                coefficient = factorial(sum(combination))
                for component, i in zip(combination, range(len(self.gases))):
                    coefficient = coefficient/factorial(component)*p[i]**component
                current_full_spectrum += coefficient*current_working_spectrum*prob_parameter**M
        return current_full_spectrum

    def spectrum_func_ftc_2(self, bins_Hz, *p0):
        B_field = p0[0]
        amplitude = p0[1]
        prob_parameter = p0[2]
        N = len(self.gases)
        scatter_proportion = p0[3:2+N]

        x_eV = ConversionFunctions.Energy(bins_Hz, B_field)
        en_loss_array = self.std_eV_array()
        en_loss_array_min = en_loss_array[0]
        en_loss_array_max = en_loss_array[len(en_loss_array)-1]
        en_array_rev = ComplexLineShapeUtilities.flip_array(-1*en_loss_array)
        f = np.zeros(len(x_eV))
        f_intermediate = np.zeros(len(x_eV))

        x_eV_minus_line = Constants.kr_k_line_e() - x_eV
        zero_idx = np.r_[np.where(x_eV_minus_line< en_loss_array_min)[0],np.where(x_eV_minus_line>en_loss_array_max)[0]]
        nonzero_idx = [i for i in range(len(x_eV)) if i not in zero_idx]

        full_spectrum = self.make_spectrum_ftc_2(prob_parameter, scatter_proportion)
        f_intermediate[nonzero_idx] = np.interp(x_eV_minus_line[nonzero_idx],en_array_rev,full_spectrum)
        f[nonzero_idx] += amplitude*f_intermediate[nonzero_idx]/np.sum(f_intermediate[nonzero_idx])
        return f

    def fit_data_ftc_2(self, freq_bins, data_hist_freq):
        t = time.time()
        self.check_existence_of_scatter_file()
        bins_Hz = freq_bins + self.RF_ROI_MIN
        bins_Hz = 0.5*(bins_Hz[1:] + bins_Hz[:-1])
        bins_Hz_nonzero , data_hist_nonzero , data_hist_err = ComplexLineShapeUtilities.get_only_nonzero_bins(bins_Hz, data_hist_freq)
        # Initial guesses for curve_fit
        B_field_guess = ComplexLineShapeUtilities.central_frequency_to_B_field(bins_Hz[np.argmax(data_hist_freq)])
        amplitude_guess = np.sum(data_hist_freq)/2
        prob_parameter_guess = 0.5
        scatter_proportion_guess = 0.5
        # Bounds for curve_fit
        B_field_min = ComplexLineShapeUtilities.central_frequency_to_B_field(bins_Hz[0])
        B_field_max = ComplexLineShapeUtilities.central_frequency_to_B_field(bins_Hz[-1])
        amplitude_min = 1e-5
        amplitude_max = np.sum(data_hist_freq)*3
        prob_parameter_min = 1e-5
        prob_parameter_max = 1
        scatter_proportion_min = 1e-5
        scatter_proportion_max = 1
        N = len(self.gases)
        p0_guess = [B_field_guess, amplitude_guess, prob_parameter_guess] + (N-1)*[scatter_proportion_guess]
        p0_bounds = [(B_field_min,B_field_max), (amplitude_min,amplitude_max), (prob_parameter_min, prob_parameter_max)] + (N-1)*[(scatter_proportion_min, scatter_proportion_max)]
        logger.info(p0_guess)
        logger.info(p0_bounds)
        # Actually do the fitting
        m_binned = Minuit.from_array_func(lambda p: self.chi2_Poisson(bins_Hz, data_hist_freq, p),
                                        start = p0_guess,
                                        limit = p0_bounds,
                                        throw_nan = True
                                        )
        m_binned.migrad()
        params = m_binned.np_values()
        # Name each of the resulting parameters and errors
        ################### Generalize to N Gases ###########################
        B_field_fit = params[0]
        amplitude_fit = params[1]
        prob_parameter_fit = params[2]
        scatter_proportion_fit = list(params[3:2+N])+[1- sum(params[3:2+N])]
        total_counts_fit = amplitude_fit

        perr = m_binned.np_errors()
        B_field_fit_err = perr[0]
        amplitude_fit_err = perr[1]
        prob_parameter_fit_err = perr[2]
        scatter_proportion_fit_err = list(perr[3:2+N])+[np.sqrt(sum(perr[3:2+N]**2))]
        total_counts_fit_err = amplitude_fit_err

        fit_Hz = self.spectrum_func_ftc_2(bins_Hz, *params)
        fit_keV = ComplexLineShapeUtilities.flip_array(fit_Hz)
        bins_keV = ConversionFunctions.Energy(bins_Hz, B_field_fit)/1000
        bins_keV = ComplexLineShapeUtilities.flip_array(bins_keV)

        reduced_chi2 = self.reduced_chi2_Poisson(data_hist_freq, fit_Hz, number_of_parameters = 4)
        elapsed = time.time() - t
        output_string = '\n'
        output_string += 'Reduced chi^2 = {:.2e}\n'.format(reduced_chi2)
        output_string += '-----------------\n'
        output_string += 'B field = {:.8e}'.format(B_field_fit)+' +/- '+ '{:.4e} T\n'.format(B_field_fit_err)
        output_string += '-----------------\n'
        output_string += 'Amplitude = {}'.format(round(amplitude_fit,2))+' +/- {}'.format(round(amplitude_fit_err,2)) + '\n'
        output_string += '-----------------\n'
        output_string += 'Probability parameter \n= ' + "{:.2e}".format(prob_parameter_fit)+' +/- ' + "{:.2e}".format(prob_parameter_fit_err)+'\n'
        output_string += '-----------------\n'
        output_string += ''
        for i in range(len(self.gases)):
            output_string += '{} Scatter proportion \n= '.format(self.gases[i]) + "{:.8e}".format(scatter_proportion_fit[i])\
            +' +/- ' + "{:.2e}".format(scatter_proportion_fit_err[i])+'\n'
            output_string += '-----------------\n'
        output_string += 'Fit completed in '+str(round(elapsed,2))+'s'+'\n'
        dictionary_of_fit_results = {
        'output_string': output_string,
        'perr': perr,
        'bins_keV': bins_keV,
        'fit_keV': fit_keV,
        'bins_Hz': bins_Hz,
        'fit_Hz': fit_Hz,
        'B_field_fit': B_field_fit,
        'B_field_fit_err': B_field_fit_err,
        'survival_prob_fit': prob_parameter_fit,
        'survival_prob_fit_err': prob_parameter_fit_err,
        'scatter_proportion_fit': scatter_proportion_fit,
        'scatter_proportion_fit_err': scatter_proportion_fit_err,
        'amplitude_fit': amplitude_fit,
        'amplitude_fit_err': amplitude_fit_err,
        'data_hist_freq': data_hist_freq,
        'reduced_chi2': reduced_chi2
        }
        return dictionary_of_fit_results

    def make_spectrum_smeared_triangle(self, prob_parameter, center, scale1, scale2, exponent, sigma, emitted_peak='shake'):
        current_path = self.get_current_path()
        # check_existence_of_scatter_files()
        #filenames = list_files('scatter_spectra_files')
        p = np.zeros(len(self.gases))
        p = self.scatter_proportion
        scatter_spectra = np.load('scatter_spectra_file/scatter_spectra.npy', allow_pickle = True)
        en_array = self.std_eV_array()
        current_full_spectrum = np.zeros(len(en_array))
        if emitted_peak == 'lorentzian':
            current_working_spectrum = self.std_lorenztian_17keV()
        elif emitted_peak == 'shake':
            current_working_spectrum = self.shakeSpectrumClassInstance.shake_spectrum()
        current_working_spectrum = self.convolve_smeared_triangle(current_working_spectrum, center, scale1, scale2, exponent, sigma)
        zeroth_order_peak = current_working_spectrum
        current_full_spectrum += current_working_spectrum
        N = len(self.gases)
        for M in range(1, self.max_scatters + 1):
            gas_scatter_combinations = np.array([np.array(i) for i in product(range(M+1), repeat=N) if sum(i)==M])
            for combination in gas_scatter_combinations:
                #print(combination)
                entry_str = ''
                for component, gas_type in zip(combination, self.gases):
                    entry_str += gas_type
                    entry_str += str(component).zfill(2)
                current_working_spectrum = scatter_spectra.item()[entry_str]
                current_working_spectrum = self.normalize(signal.convolve(zeroth_order_peak, current_working_spectrum, mode='same'))
                coefficient = factorial(sum(combination))
                for component, i in zip(combination, range(len(self.gases))):
                    coefficient = coefficient/factorial(component)*p[i]**component*prob_parameter**M
                current_full_spectrum += coefficient*current_working_spectrum

        return current_full_spectrum

    def spectrum_func_smeared_triangle(self, bins_Hz, *p0):

        B_field = p0[0]
        amplitude = p0[1]
        prob_parameter = p0[2]
        center = p0[3]
        scale1 = p0[4]
        scale2 = p0[5]
        exponent = p0[6]
        sigma = p0[7]

        x_eV = ConversionFunctions.Energy(bins_Hz, B_field)
        en_loss_array = self.std_eV_array()
        en_loss_array_min = en_loss_array[0]
        en_loss_array_max = en_loss_array[len(en_loss_array)-1]
        en_array_rev = ComplexLineShapeUtilities.flip_array(-1*en_loss_array)
        f = np.zeros(len(x_eV))
        f_intermediate = np.zeros(len(x_eV))

        x_eV_minus_line = Constants.kr_line()*1000 - x_eV
        zero_idx = np.r_[np.where(x_eV_minus_line< en_loss_array_min)[0],np.where(x_eV_minus_line>en_loss_array_max)[0]]
        nonzero_idx = [i for i in range(len(x_eV)) if i not in zero_idx]

        full_spectrum = self.make_spectrum_smeared_triangle(prob_parameter, center, scale1, scale2, exponent, sigma)
        f_intermediate[nonzero_idx] = np.interp(x_eV_minus_line[nonzero_idx], en_loss_array, full_spectrum)
        f[nonzero_idx] += amplitude*f_intermediate[nonzero_idx]/np.sum(f_intermediate[nonzero_idx])
        return f

    def fit_data_smeared_triangle(self, RF_ROI_MIN, freq_bins, data_hist_freq, print_params=True):
        t = time.time()
        self.check_existence_of_scatter_files()
        bins_Hz = freq_bins + RF_ROI_MIN
        bins_Hz = 0.5*(bins_Hz[1:] + bins_Hz[:-1])
        bins_Hz_nonzero , data_hist_nonzero , data_hist_err = self.get_only_nonzero_bins(bins_Hz, data_hist_freq)
        # Initial guesses for curve_fit
        B_field_guess = ComplexLineShapeUtilities.central_frequency_to_B_field(bins_Hz[np.argmax(data_hist_freq)])
        amplitude_guess = np.sum(data_hist_freq)/2
        prob_parameter_guess = 0.5
        center_guess = 0
        scale_guess = 5
        exponent_guess = 1
        sigma_guess = 3
        # Bounds for curve_fit
        B_field_min = ComplexLineShapeUtilities.central_frequency_to_B_field(bins_Hz[0])
        B_field_max = ComplexLineShapeUtilities.central_frequency_to_B_field(bins_Hz[-1])
        amplitude_min = 1e-5
        amplitude_max = np.sum(data_hist_freq)*3
        prob_parameter_min = 1e-5
        prob_parameter_max = 1
        center_min = -5
        center_max = 5
        width_min = 0
        width_max = ConversionFunctions.Energy(bins_Hz[0], B_field_guess) - ConversionFunctions.Energy(bins_Hz[-1], B_field_guess)
        exponent_min = 0.5
        exponent_max = 2

        p0_guess = [B_field_guess, amplitude_guess, prob_parameter_guess, center_guess, scale_guess, scale_guess, exponent_guess, sigma_guess]
        p0_bounds = [(B_field_min,B_field_max), (amplitude_min,amplitude_max), (prob_parameter_min, prob_parameter_max), (center_min, center_max), (width_min, width_max), (width_min, width_max), (exponent_min, exponent_max), (width_min, width_max)]
        #step_size = [1e-6, 5, 500, 0.1]
        # Actually do the fitting
        print(p0_guess)
        print(p0_bounds)
        m_binned = Minuit.from_array_func(lambda p: chi2_Poisson(bins_Hz, data_hist_freq, p),
                                          start = p0_guess,
                                          limit = p0_bounds,
                                          throw_nan = True
                                          )
        m_binned.migrad()
        params = m_binned.np_values()
        B_field_fit = params[0]
        #starting at index 2, grabs every other entry. (which is how scattering probs are filled in for N gases)
        amplitude_fit = params[1]
        prob_parameter_fit = params[2]
        center_fit = params[3]
        scale1_fit = params[4]
        scale2_fit = params[5]
        exponent_fit = params[6]
        sigma_fit = params[7]
        total_counts_fit = amplitude_fit

        perr = m_binned.np_errors()
        B_field_fit_err = perr[0]
        amplitude_fit_err = perr[1]
        prob_parameter_fit_err = perr[2]
        center_fit_err = perr[3]
        scale1_fit_err = perr[4]
        scale2_fit_err = perr[5]
        exponent_fit_err = perr[6]
        sigma_fit_err = perr[7]
        total_counts_fit_err = amplitude_fit_err

        fit_Hz = spectrum_func(bins_Hz,*params)
        fit_keV = flip_array(fit_Hz)
        bins_keV = ConversionFunctions.Energy(bins_Hz, B_field_fit)/1000
        bins_keV = flip_array(bins_keV)
        reduced_chi2 = reduced_chi2_Poisson(data_hist_freq, fit_Hz, number_of_parameters = len(params))
        if print_params == True:
            output_string = 'Reduced chi^2 = {:.2e}\n'.format(reduced_chi2)
            output_string += '-----------------\n'
            output_string += 'B field = {:.8e}'.format(B_field_fit)+' +/- '+ '{:.4e} T\n'.format(B_field_fit_err)
            output_string += '-----------------\n'
            output_string += 'Amplitude = {}'.format(round(amplitude_fit,2))+' +/- {}'.format(round(amplitude_fit_err,2)) + '\n'
            output_string += '-----------------\n'
            output_string += 'Probability parameter \n= ' + "{:.2e}".format(prob_parameter_fit) + ' +/- ' + "{:.2e}".format(prob_parameter_fit_err)+'\n'
            output_string += '-----------------\n'
            output_string += 'Center = {:.4e}'.format(center_fit) + ' +/- {:.4e}'.format(center_fit_err) + '\n'
            output_string += '-----------------\n'
            output_string += 'Scale1 = {:.4e}'.format(scale1_fit) + ' +/- {:.4e}'.format(scale1_fit_err) + '\n'
            output_string += '-----------------\n'
            output_string += 'Scale2 = {:.4e}'.format(scale2_fit) + ' +/- {:.4e}'.format(scale2_fit_err) + '\n'
            output_string += '-----------------\n'
            output_string += 'Exponent = {:.4e}'.format(exponent_fit) + ' +/- {:.4e}'.format(exponent_fit_err) + '\n'
            output_string += '-----------------\n'
            output_string += 'Sigma = {:.4e}'.format(sigma_fit) + ' +/- {:.4e}'.format(sigma_fit_err) + '\n'
            output_string += '-----------------\n'
        elapsed = time.time() - t
        output_string += 'Fit completed in '+str(round(elapsed,2))+'s'+'\n'
        dictionary_of_fit_results = {
        'output_string': output_string,
        'perr': perr,
        'bins_keV': bins_keV,
        'fit_keV': fit_keV,
        'bins_Hz': bins_Hz,
        'fit_Hz': fit_Hz,
        'B_field_fit': B_field_fit,
        'B_field_fit_err': B_field_fit_err,
        'survival_prob_fit': prob_parameter_fit,
        'survival_prob_fit_err': prob_parameter_fit_err,
        'center_fit': scatter_proportion_fit,
        'center_fit_err': scatter_proportion_fit_err,
        'scale1_fit': scale1_fit,
        'scale1_fit_err': scale1_fit_err,
        'scale2_fit': scale2_fit,
        'scale2_fit_err': scale2_fit_err,
        'exponent_fit': exponent_fit,
        'exponent_fit_err': exponent_fit_err,
        'sigma_fit': sigma_fit,
        'sigma_fit_err': sigma_fit_err,
        'amplitude_fit': amplitude_fit,
        'amplitude_fit_err': amplitude_fit_err,
        'data_hist_freq': data_hist_freq,
        'reduced_chi2': reduced_chi2
        }
        return dictionary_of_fit_results

    #fitting with commposite gaussian lorentzian resolution function and fixed scatter fraction
    def make_spectrum_composite_gaussian_lorentzian_fixed_scatter_proportion(self, survival_prob, sigma, emitted_peak='shake'):
        p = self.scatter_proportion
        a = self.recon_eff_param_a
        b = self.recon_eff_param_b
        c = self.recon_eff_param_c
        scatter_spectra_file_path = os.path.join(self.path_to_scatter_spectra_file, 'scatter_spectra.npy')
        scatter_spectra = np.load(scatter_spectra_file_path, allow_pickle = True)
        en_array = self.std_eV_array()
        current_full_spectrum = np.zeros(len(en_array))
        if emitted_peak == 'lorentzian':
            current_working_spectrum = self.std_lorenztian_17keV()
        elif emitted_peak == 'shake':
            current_working_spectrum = self.shakeSpectrumClassInstance.shake_spectrum()
        current_working_spectrum = self.convolve_composite_gaussian_lorentzian(current_working_spectrum, sigma)
        zeroth_order_peak = current_working_spectrum
        current_full_spectrum += zeroth_order_peak
        N = len(self.gases)
        for M in range(1, self.max_scatters + 1):
            relative_reconstruction_eff = np.exp(-b*M**c)
            gas_scatter_combinations = np.array([np.array(i) for i in product(range(M+1), repeat=N) if sum(i)==M])
            for combination in gas_scatter_combinations:
                #print(combination)
                entry_str = ''
                for component, gas_type in zip(combination, self.gases):
                    entry_str += gas_type
                    entry_str += str(component).zfill(2)
                current_working_spectrum = scatter_spectra.item()[entry_str]
                current_working_spectrum = self.normalize(signal.convolve(zeroth_order_peak, current_working_spectrum, mode='same'))
                coefficient = factorial(sum(combination))
                for component, i in zip(combination, range(N)):
                    coefficient = coefficient/factorial(component)*p[i]**component
                for i in range(0, M):
                    coefficient = coefficient*(1-a*np.exp(-b*i**c))
                current_full_spectrum += relative_reconstruction_eff*coefficient*current_working_spectrum*survival_prob**M
        return current_full_spectrum

    def spectrum_func_composite_gaussian_lorentzian_fixed_scatter_proportion(self, bins_Hz, eff_array, *p0):

        B_field = p0[0]
        amplitude = p0[1]
        survival_prob = p0[2]
        sigma = p0[3]

        x_eV = ConversionFunctions.Energy(bins_Hz, B_field)
        en_loss_array = self.std_eV_array()
        en_loss_array_min = en_loss_array[0]
        en_loss_array_max = en_loss_array[len(en_loss_array)-1]
        f = np.zeros(len(x_eV))
        f_intermediate = np.zeros(len(x_eV))

        x_eV_minus_line = Constants.kr_k_line_e() - x_eV
        zero_idx = np.r_[np.where(x_eV_minus_line< en_loss_array_min)[0],np.where(x_eV_minus_line>en_loss_array_max)[0]]
        nonzero_idx = [i for i in range(len(x_eV)) if i not in zero_idx]

        full_spectrum = self.make_spectrum_composite_gaussian_lorentzian_fixed_scatter_proportion(survival_prob, sigma)
        f_intermediate[nonzero_idx] = np.interp(x_eV_minus_line[nonzero_idx], en_loss_array, full_spectrum)
        f_intermediate = f_intermediate*eff_array
        f[nonzero_idx] += amplitude*f_intermediate[nonzero_idx]/np.sum(f_intermediate[nonzero_idx])

        return f

    def fit_data_composite_gaussian_lorentzian_fixed_scatter_proportion(self, freq_bins, data_hist_freq, print_params=True):
        t = time.time()
        self.check_existence_of_scatter_file()
        bins_Hz = freq_bins + self.RF_ROI_MIN
        bins_Hz = 0.5*(bins_Hz[1:] + bins_Hz[:-1])

        quad_trap_interp = np.load(self.path_to_quad_trap_eff_interp, allow_pickle = True)
        quad_trap_count_rate_interp = quad_trap_interp.item()['count_rate_interp']
        eff_array = quad_trap_count_rate_interp(bins_Hz)
        # Initial guesses for curve_fit
        B_field_guess = ComplexLineShapeUtilities.central_frequency_to_B_field(bins_Hz[np.argmax(data_hist_freq)])
        amplitude_guess = np.sum(data_hist_freq)/2
        FWHM_eV_guess = 5
        prob_parameter_guess = 0.5
        scatter_proportion_guess = 0.5
        sigma_guess = 5
        gamma_guess = 3
        gaussian_portion_guess = 0.5
        # Bounds for curve_fit
        B_field_min = ComplexLineShapeUtilities.central_frequency_to_B_field(bins_Hz[0])
        B_field_max = ComplexLineShapeUtilities.central_frequency_to_B_field(bins_Hz[-1])
        amplitude_min = 1e-5
        amplitude_max = np.sum(data_hist_freq)*3
        FWHM_eV_min = 0
        FWHM_eV_max = ConversionFunctions.Energy(bins_Hz[0], B_field_guess)
        prob_parameter_min = 1e-5
        prob_parameter_max = 1
        scatter_proportion_min = 1e-5
        scatter_proportion_max = 1
        mu_min = -FWHM_eV_max
        mu_max = FWHM_eV_max
        gaussian_portion_min = 1e-5
        gaussian_portion_max = 1
        N = len(self.gases)
        p0_guess = [B_field_guess, amplitude_guess, prob_parameter_guess, sigma_guess]
        p0_bounds = [(B_field_min,B_field_max), (amplitude_min,amplitude_max), (prob_parameter_min, prob_parameter_max), (FWHM_eV_min, FWHM_eV_max)]
        # Actually do the fitting
        m_binned = Minuit.from_array_func(lambda p: self.chi_2_Poisson_composite_gaussian_lorentzian_reso(bins_Hz, data_hist_freq, eff_array, p),
                                          start = p0_guess,
                                          limit = p0_bounds,
                                          throw_nan = True
                                          )
        m_binned.migrad()
        params = m_binned.np_values()
        B_field_fit = params[0]
        #starting at index 2, grabs every other entry. (which is how scattering probs are filled in for N gases)
        amplitude_fit = params[1]
        survival_prob_fit = params[2]
        sigma_fit = params[3]
        total_counts_fit = amplitude_fit

        perr = m_binned.np_errors()
        B_field_fit_err = perr[0]
        amplitude_fit_err = perr[1]
        survival_prob_fit_err = perr[2]
        sigma_fit_err = perr[3]
        total_counts_fit_err = amplitude_fit_err

        fit_Hz = self.spectrum_func_composite_gaussian_lorentzian_fixed_scatter_proportion(bins_Hz, eff_array, *params)
        fit_keV = ComplexLineShapeUtilities.flip_array(fit_Hz)
        bins_keV = ConversionFunctions.Energy(bins_Hz, B_field_fit)/1000
        bins_keV = ComplexLineShapeUtilities.flip_array(bins_keV)
        reduced_chi2 = m_binned.fval/(len(fit_Hz)-m_binned.nfit)

        if print_params == True:
            output_string = '\n'
            output_string += 'Reduced chi^2 = {:.2e}\n'.format(reduced_chi2)
            output_string += '-----------------\n'
            output_string += 'B field = {:.8e}'.format(B_field_fit)+' +/- '+ '{:.4e} T\n'.format(B_field_fit_err)
            output_string += '-----------------\n'
            output_string += 'Amplitude = {}'.format(round(amplitude_fit,2))+' +/- {}'.format(round(amplitude_fit_err,2)) + '\n'
            output_string += '-----------------\n'
            output_string += 'Survival probability = {:.8e}'.format(survival_prob_fit) + ' +/- {:.8e}\n'.format(survival_prob_fit_err)
            output_string += '-----------------\n'
            output_string += 'sigma = {:.2e}'.format(sigma_fit) + ' +/- {:.4e}\n'.format(sigma_fit_err)
            output_string += '-----------------\n'
        elapsed = time.time() - t
        output_string += 'Fit completed in '+str(round(elapsed,2))+'s'+'\n'
        dictionary_of_fit_results = {
        'output_string': output_string,
        'perr': perr,
        'bins_keV': bins_keV,
        'fit_keV': fit_keV,
        'bins_Hz': bins_Hz,
        'fit_Hz': fit_Hz,
        'B_field_fit': B_field_fit,
        'B_field_fit_err': B_field_fit_err,
        'survival_prob_fit': survival_prob_fit,
        'survival_prob_fit_err': survival_prob_fit_err,
        'sigma_fit': sigma_fit,
        'sigma_fit_err': sigma_fit_err,
        'amplitude_fit': amplitude_fit,
        'amplitude_fit_err': amplitude_fit_err,
        'data_hist_freq': data_hist_freq,
        'reduced_chi2': reduced_chi2
        }
        return dictionary_of_fit_results


    def make_spectrum_composite_gaussian_lorentzian_fixed_scatter_proportion_and_survival_prob(self, sigma, emitted_peak='shake'):
        p = self.scatter_proportion
        a = self.recon_eff_param_a
        b = self.recon_eff_param_b
        c = self.recon_eff_param_c
        survival_prob = self.survival_prob
        scatter_spectra_file_path = os.path.join(self.path_to_scatter_spectra_file, 'scatter_spectra.npy')
        scatter_spectra = np.load(scatter_spectra_file_path, allow_pickle = True)
        en_array = self.std_eV_array()
        current_full_spectrum = np.zeros(len(en_array))
        if emitted_peak == 'lorentzian':
            current_working_spectrum = self.std_lorenztian_17keV()
        elif emitted_peak == 'shake':
            current_working_spectrum = self.shakeSpectrumClassInstance.shake_spectrum()
        current_working_spectrum = self.convolve_composite_gaussian_lorentzian(current_working_spectrum, sigma)
        zeroth_order_peak = current_working_spectrum
        current_full_spectrum += zeroth_order_peak
        N = len(self.gases)
        for M in range(1, self.max_scatters + 1):
            relative_reconstruction_eff = np.exp(-b*M**c)
            gas_scatter_combinations = np.array([np.array(i) for i in product(range(M+1), repeat=N) if sum(i)==M])
            for combination in gas_scatter_combinations:
                #print(combination)
                entry_str = ''
                for component, gas_type in zip(combination, self.gases):
                    entry_str += gas_type
                    entry_str += str(component).zfill(2)
                current_working_spectrum = scatter_spectra.item()[entry_str]
                current_working_spectrum = self.normalize(signal.convolve(zeroth_order_peak, current_working_spectrum, mode='same'))
                coefficient = factorial(sum(combination))
                for component, i in zip(combination, range(N)):
                    coefficient = coefficient/factorial(component)*p[i]**component
                for i in range(0, M):
                    coefficient = coefficient*(1-a*np.exp(-b*i**c))
                current_full_spectrum += relative_reconstruction_eff*coefficient*current_working_spectrum*survival_prob**M
        return current_full_spectrum

    def spectrum_func_composite_gaussian_lorentzian_fixed_scatter_proportion_and_survival_prob(self, bins_Hz, eff_array, *p0):

        B_field = p0[0]
        amplitude = p0[1]
        sigma = p0[2]

        x_eV = ConversionFunctions.Energy(bins_Hz, B_field)
        en_loss_array = self.std_eV_array()
        en_loss_array_min = en_loss_array[0]
        en_loss_array_max = en_loss_array[len(en_loss_array)-1]
        f = np.zeros(len(x_eV))
        f_intermediate = np.zeros(len(x_eV))

        x_eV_minus_line = Constants.kr_k_line_e() - x_eV
        zero_idx = np.r_[np.where(x_eV_minus_line< en_loss_array_min)[0],np.where(x_eV_minus_line>en_loss_array_max)[0]]
        nonzero_idx = [i for i in range(len(x_eV)) if i not in zero_idx]

        full_spectrum = self.make_spectrum_composite_gaussian_lorentzian_fixed_scatter_proportion_and_survival_prob(sigma)
        f_intermediate[nonzero_idx] = np.interp(x_eV_minus_line[nonzero_idx], en_loss_array, full_spectrum)
        f_intermediate = f_intermediate*eff_array
        f[nonzero_idx] += amplitude*f_intermediate[nonzero_idx]/np.sum(f_intermediate[nonzero_idx])

        return f

    def fit_data_composite_gaussian_lorentzian_fixed_scatter_proportion_and_survival_prob(self, freq_bins, data_hist_freq, print_params=True):
        t = time.time()
        self.check_existence_of_scatter_file()
        bins_Hz = freq_bins + self.RF_ROI_MIN
        bins_Hz = 0.5*(bins_Hz[1:] + bins_Hz[:-1])

        quad_trap_interp = np.load(self.path_to_quad_trap_eff_interp, allow_pickle = True)
        quad_trap_count_rate_interp = quad_trap_interp.item()['count_rate_interp']
        eff_array = quad_trap_count_rate_interp(bins_Hz)
        # Initial guesses for curve_fit
        B_field_guess = ComplexLineShapeUtilities.central_frequency_to_B_field(bins_Hz[np.argmax(data_hist_freq)])
        amplitude_guess = np.sum(data_hist_freq)/2
        FWHM_eV_guess = 5
        prob_parameter_guess = 0.5
        scatter_proportion_guess = 0.5
        sigma_guess = 5
        gamma_guess = 3
        gaussian_portion_guess = 0.5
        # Bounds for curve_fit
        B_field_min = ComplexLineShapeUtilities.central_frequency_to_B_field(bins_Hz[0])
        B_field_max = ComplexLineShapeUtilities.central_frequency_to_B_field(bins_Hz[-1])
        amplitude_min = 1e-5
        amplitude_max = np.sum(data_hist_freq)*3
        FWHM_eV_min = 0
        FWHM_eV_max = ConversionFunctions.Energy(bins_Hz[0], B_field_guess)
        prob_parameter_min = 1e-5
        prob_parameter_max = 1
        scatter_proportion_min = 1e-5
        scatter_proportion_max = 1
        mu_min = -FWHM_eV_max
        mu_max = FWHM_eV_max
        gaussian_portion_min = 1e-5
        gaussian_portion_max = 1
        N = len(self.gases)
        p0_guess = [B_field_guess, amplitude_guess, sigma_guess]
        p0_bounds = [(B_field_min,B_field_max), (amplitude_min,amplitude_max), (FWHM_eV_min, FWHM_eV_max)]
        # Actually do the fitting
        m_binned = Minuit.from_array_func(lambda p: self.chi_2_Poisson_composite_gaussian_lorentzian_reso(bins_Hz, data_hist_freq, eff_array, p),
                                          start = p0_guess,
                                          limit = p0_bounds,
                                          throw_nan = True
                                          )
        m_binned.migrad()
        params = m_binned.np_values()
        B_field_fit = params[0]
        #starting at index 2, grabs every other entry. (which is how scattering probs are filled in for N gases)
        amplitude_fit = params[1]
        sigma_fit = params[2]
        total_counts_fit = amplitude_fit

        perr = m_binned.np_errors()
        B_field_fit_err = perr[0]
        amplitude_fit_err = perr[1]
        sigma_fit_err = perr[2]
        total_counts_fit_err = amplitude_fit_err

        fit_Hz = self.spectrum_func_composite_gaussian_lorentzian_fixed_scatter_proportion_and_survival_prob(bins_Hz, eff_array, *params)
        fit_keV = ComplexLineShapeUtilities.flip_array(fit_Hz)
        bins_keV = ConversionFunctions.Energy(bins_Hz, B_field_fit)/1000
        bins_keV = ComplexLineShapeUtilities.flip_array(bins_keV)
        reduced_chi2 = m_binned.fval/(len(fit_Hz)-m_binned.nfit)

        if print_params == True:
            output_string = '\n'
            output_string += 'Reduced chi^2 = {:.2e}\n'.format(reduced_chi2)
            output_string += '-----------------\n'
            output_string += 'B field = {:.8e}'.format(B_field_fit)+' +/- '+ '{:.4e} T\n'.format(B_field_fit_err)
            output_string += '-----------------\n'
            output_string += 'Amplitude = {}'.format(round(amplitude_fit,2))+' +/- {}'.format(round(amplitude_fit_err,2)) + '\n'
            output_string += '-----------------\n'
            output_string += 'sigma = {:.2e}'.format(sigma_fit) + ' +/- {:.4e}\n'.format(sigma_fit_err)
            output_string += '-----------------\n'
        elapsed = time.time() - t
        output_string += 'Fit completed in '+str(round(elapsed,2))+'s'+'\n'
        dictionary_of_fit_results = {
        'output_string': output_string,
        'perr': perr,
        'bins_keV': bins_keV,
        'fit_keV': fit_keV,
        'bins_Hz': bins_Hz,
        'fit_Hz': fit_Hz,
        'B_field_fit': B_field_fit,
        'B_field_fit_err': B_field_fit_err,
        'sigma_fit': sigma_fit,
        'sigma_fit_err': sigma_fit_err,
        'amplitude_fit': amplitude_fit,
        'amplitude_fit_err': amplitude_fit_err,
        'data_hist_freq': data_hist_freq,
        'reduced_chi2': reduced_chi2
        }
        return dictionary_of_fit_results

    # fitting with composite gaussian lorentzian resolution function but scatter fraction floating
    def make_spectrum_composite_gaussian_lorentzian_fixed_survival_probability(self, scatter_proportion, sigma, emitted_peak='shake'):
        a = self.recon_eff_param_a
        b = self.recon_eff_param_b
        c = self.recon_eff_param_c
        p = np.zeros(len(self.gases))
        p[0:-1] = scatter_proportion
        p[-1] = 1 - sum(scatter_proportion)
        survival_prob = self.survival_prob
        scatter_spectra_file_path = os.path.join(self.path_to_scatter_spectra_file, 'scatter_spectra.npy')
        scatter_spectra = np.load(scatter_spectra_file_path, allow_pickle = True)
        en_array = self.std_eV_array()
        current_full_spectrum = np.zeros(len(en_array))
        if emitted_peak == 'lorentzian':
            current_working_spectrum = self.std_lorenztian_17keV()
        elif emitted_peak == 'shake':
            current_working_spectrum = self.shakeSpectrumClassInstance.shake_spectrum()
        current_working_spectrum = self.convolve_composite_gaussian_lorentzian(current_working_spectrum, sigma)
        zeroth_order_peak = current_working_spectrum
        current_full_spectrum += zeroth_order_peak
        N = len(self.gases)
        for M in range(1, self.max_scatters + 1):
            relative_reconstruction_eff = np.exp(-b*M**c)
            gas_scatter_combinations = np.array([np.array(i) for i in product(range(M+1), repeat=N) if sum(i)==M])
            for combination in gas_scatter_combinations:
                #print(combination)
                entry_str = ''
                for component, gas_type in zip(combination, self.gases):
                    entry_str += gas_type
                    entry_str += str(component).zfill(2)
                current_working_spectrum = scatter_spectra.item()[entry_str]
                current_working_spectrum = self.normalize(signal.convolve(zeroth_order_peak, current_working_spectrum, mode='same'))
                coefficient = factorial(sum(combination))
                for component, i in zip(combination, range(N)):
                    coefficient = coefficient/factorial(component)*p[i]**component
                for i in range(0, M):
                    coefficient = coefficient*(1-a*np.exp(-b*i**c))
                current_full_spectrum += relative_reconstruction_eff*coefficient*current_working_spectrum*survival_prob**M
        return current_full_spectrum

    def spectrum_func_composite_gaussian_lorentzian_fixed_survival_probability(self, bins_Hz, eff_array, *p0):

        B_field = p0[0]
        amplitude = p0[1]
        sigma = p0[2]
        N = len(self.gases)
        scatter_proportion = p0[3: 2+N]

        x_eV = ConversionFunctions.Energy(bins_Hz, B_field)
        en_loss_array = self.std_eV_array()
        en_loss_array_min = en_loss_array[0]
        en_loss_array_max = en_loss_array[len(en_loss_array)-1]
        f = np.zeros(len(x_eV))
        f_intermediate = np.zeros(len(x_eV))

        x_eV_minus_line = Constants.kr_k_line_e() - x_eV
        zero_idx = np.r_[np.where(x_eV_minus_line< en_loss_array_min)[0],np.where(x_eV_minus_line>en_loss_array_max)[0]]
        nonzero_idx = [i for i in range(len(x_eV)) if i not in zero_idx]

        full_spectrum = self.make_spectrum_composite_gaussian_lorentzian_fixed_survival_probability(scatter_proportion, sigma)
        f_intermediate[nonzero_idx] = np.interp(x_eV_minus_line[nonzero_idx], en_loss_array, full_spectrum)
        f_intermediate = f_intermediate*eff_array
        f[nonzero_idx] += amplitude*f_intermediate[nonzero_idx]/np.sum(f_intermediate[nonzero_idx])

        return f

    def fit_data_composite_gaussian_lorentzian_fixed_survival_probability(self, freq_bins, data_hist_freq, print_params=True):
        t = time.time()
        self.check_existence_of_scatter_file()
        bins_Hz = freq_bins + self.RF_ROI_MIN
        bins_Hz = 0.5*(bins_Hz[1:] + bins_Hz[:-1])

        quad_trap_interp = np.load(self.path_to_quad_trap_eff_interp, allow_pickle = True)
        quad_trap_count_rate_interp = quad_trap_interp.item()['count_rate_interp']
        eff_array = quad_trap_count_rate_interp(bins_Hz)
        # Initial guesses for curve_fit
        B_field_guess = ComplexLineShapeUtilities.central_frequency_to_B_field(bins_Hz[np.argmax(data_hist_freq)])
        amplitude_guess = np.sum(data_hist_freq)/2
        FWHM_eV_guess = 5
        prob_parameter_guess = 0.5
        scatter_proportion_guess = 0.5
        sigma_guess = 5
        gamma_guess = 3
        gaussian_portion_guess = 0.5
        # Bounds for curve_fit
        B_field_min = ComplexLineShapeUtilities.central_frequency_to_B_field(bins_Hz[0])
        B_field_max = ComplexLineShapeUtilities.central_frequency_to_B_field(bins_Hz[-1])
        amplitude_min = 1e-5
        amplitude_max = np.sum(data_hist_freq)*3
        FWHM_eV_min = 0
        FWHM_eV_max = ConversionFunctions.Energy(bins_Hz[0], B_field_guess)
        prob_parameter_min = 1e-5
        prob_parameter_max = 1
        scatter_proportion_min = 1e-5
        scatter_proportion_max = 1
        mu_min = -FWHM_eV_max
        mu_max = FWHM_eV_max
        gaussian_portion_min = 1e-5
        gaussian_portion_max = 1
        N = len(self.gases)
        p0_guess = [B_field_guess, amplitude_guess, sigma_guess] + (N-1)*[scatter_proportion_guess]
        p0_bounds = [(B_field_min,B_field_max), (amplitude_min,amplitude_max), (FWHM_eV_min, FWHM_eV_max)] + (N-1)*[(scatter_proportion_min, scatter_proportion_max)]
        # Actually do the fitting
        m_binned = Minuit.from_array_func(lambda p: self.chi_2_Poisson_composite_gaussian_lorentzian_reso(bins_Hz, data_hist_freq, eff_array, p),
                                          start = p0_guess,
                                          limit = p0_bounds,
                                          throw_nan = True
                                          )
        m_binned.migrad()
        params = m_binned.np_values()
        B_field_fit = params[0]
        #starting at index 2, grabs every other entry. (which is how scattering probs are filled in for N gases)
        amplitude_fit = params[1]
        sigma_fit = params[2]
        scatter_proportion_fit = list(params[3:2+N]) + [1- sum(params[3:2+N])]
        total_counts_fit = amplitude_fit

        perr = m_binned.np_errors()
        B_field_fit_err = perr[0]
        amplitude_fit_err = perr[1]
        sigma_fit_err = perr[2]
        scatter_proportion_fit_err = list(perr[3:2+N]) + [np.sqrt(sum(perr[3:2+N]**2))]
        total_counts_fit_err = amplitude_fit_err

        fit_Hz = self.spectrum_func_composite_gaussian_lorentzian_fixed_survival_probability(bins_Hz, eff_array, *params)
        fit_keV = ComplexLineShapeUtilities.flip_array(fit_Hz)
        bins_keV = ConversionFunctions.Energy(bins_Hz, B_field_fit)/1000
        bins_keV = ComplexLineShapeUtilities.flip_array(bins_keV)
        reduced_chi2 = m_binned.fval/(len(fit_Hz)-m_binned.nfit)

        if print_params == True:
            output_string = '\n'
            output_string += 'Reduced chi^2 = {:.2e}\n'.format(reduced_chi2)
            output_string += '-----------------\n'
            output_string += 'B field = {:.8e}'.format(B_field_fit)+' +/- '+ '{:.4e} T\n'.format(B_field_fit_err)
            output_string += '-----------------\n'
            output_string += 'Amplitude = {}'.format(round(amplitude_fit,2))+' +/- {}'.format(round(amplitude_fit_err,2)) + '\n'
            output_string += '-----------------\n'
            output_string += 'sigma = {:.2e}'.format(sigma_fit) + ' +/- {:.4e}\n'.format(sigma_fit_err)
            output_string += '-----------------\n'
            for i in range(len(self.gases)):
                output_string += '{} Scatter proportion \n= '.format(self.gases[i]) + "{:.6e}".format(scatter_proportion_fit[i])\
                +' +/- ' + "{:.2e}".format(scatter_proportion_fit_err[i])+'\n'
                output_string += '-----------------\n'
        elapsed = time.time() - t
        output_string += 'Fit completed in '+str(round(elapsed,2))+'s'+'\n'
        dictionary_of_fit_results = {
        'output_string': output_string,
        'perr': perr,
        'bins_keV': bins_keV,
        'fit_keV': fit_keV,
        'bins_Hz': bins_Hz,
        'fit_Hz': fit_Hz,
        'B_field_fit': B_field_fit,
        'B_field_fit_err': B_field_fit_err,
        'sigma_fit': sigma_fit,
        'sigma_fit_err': sigma_fit_err,
        'amplitude_fit': amplitude_fit,
        'amplitude_fit_err': amplitude_fit_err,
        'data_hist_freq': data_hist_freq,
        'reduced_chi2': reduced_chi2
        }
        return dictionary_of_fit_results

    #fitting with composite gaussian lorentzian resolution function and the scatter fractions fixed for some gas species
    def make_spectrum_composite_gaussian_lorentzian_fixed_survival_probability_partially_fixed_scatter_proportion(self, scatter_proportion, sigma, emitted_peak='shake'):
        p = scatter_proportion + tuple([1-sum(scatter_proportion)-sum(self.scatter_proportion_for_fixed_gases)]) + tuple(self.scatter_proportion_for_fixed_gases)
        a = self.recon_eff_param_a
        b = self.recon_eff_param_b
        c = self.recon_eff_param_c
        survival_prob = self.survival_prob
        scatter_spectra_file_path = os.path.join(self.path_to_scatter_spectra_file, 'scatter_spectra.npy')
        scatter_spectra = np.load(scatter_spectra_file_path, allow_pickle = True)
        en_array = self.std_eV_array()
        current_full_spectrum = np.zeros(len(en_array))
        if emitted_peak == 'lorentzian':
            current_working_spectrum = self.std_lorenztian_17keV()
        elif emitted_peak == 'shake':
            current_working_spectrum = self.shakeSpectrumClassInstance.shake_spectrum()
        current_working_spectrum = self.convolve_composite_gaussian_lorentzian(current_working_spectrum, sigma)
        zeroth_order_peak = current_working_spectrum
        current_full_spectrum += zeroth_order_peak
        N = len(self.gases)
        for M in range(1, self.max_scatters + 1):
            relative_reconstruction_eff = np.exp(-b*M**c)
            gas_scatter_combinations = np.array([np.array(i) for i in product(range(M+1), repeat=N) if sum(i)==M])
            for combination in gas_scatter_combinations:
                #print(combination)
                entry_str = ''
                for component, gas_type in zip(combination, self.gases):
                    entry_str += gas_type
                    entry_str += str(component).zfill(2)
                current_working_spectrum = scatter_spectra.item()[entry_str]
                current_working_spectrum = self.normalize(signal.convolve(zeroth_order_peak, current_working_spectrum, mode='same'))
                coefficient = factorial(sum(combination))
                for component, i in zip(combination, range(N)):
                    coefficient = coefficient/factorial(component)*p[i]**component
                for i in range(0, M):
                    coefficient = coefficient*(1-a*np.exp(-b*i**c))
                current_full_spectrum += relative_reconstruction_eff*coefficient*current_working_spectrum*survival_prob**M
        return current_full_spectrum

    # The model fits the lineshape with a resolution described by a composite gaussian and lorentzian function but the calculation of the energy loss from scatter is using an earlier and slower method [2024-07-11 Thu 09:20]
    def spectrum_func_composite_gaussian_lorentzian_fixed_survival_probability_partially_fixed_scatter_proportion(self, bins_Hz, eff_array, *p0):
        # Initial conditions of the fit parameters are set in fit_data_composite_gaussian_lorentzian_fixed_survival_probability_partially_fixed_scatter_proportion()
        B_field = p0[0] # The effective magnetic field
        amplitude = p0[1] # The amplitude that's scaled so that it's scaled at the level close to the total counts
        sigma = p0[2] # The standard deviation of the gaussian function
        N = len(self.free_gases)
        scatter_proportion = p0[3: 2+N] # The inelastic scatter fractions of the gas species that are left as free parameters

        x_eV = ConversionFunctions.Energy(bins_Hz, B_field)
        en_loss_array = self.std_eV_array()
        en_loss_array_min = en_loss_array[0]
        en_loss_array_max = en_loss_array[len(en_loss_array)-1]
        f = np.zeros(len(x_eV))
        f_intermediate = np.zeros(len(x_eV))

        x_eV_minus_line = Constants.kr_k_line_e() - x_eV
        zero_idx = np.r_[np.where(x_eV_minus_line< en_loss_array_min)[0],np.where(x_eV_minus_line>en_loss_array_max)[0]]
        nonzero_idx = [i for i in range(len(x_eV)) if i not in zero_idx]

        full_spectrum = self.make_spectrum_composite_gaussian_lorentzian_fixed_survival_probability_partially_fixed_scatter_proportion(scatter_proportion, sigma)
        f_intermediate[nonzero_idx] = np.interp(x_eV_minus_line[nonzero_idx], en_loss_array, full_spectrum)
        f_intermediate = f_intermediate*eff_array
        f[nonzero_idx] += amplitude*f_intermediate[nonzero_idx]/np.sum(f_intermediate[nonzero_idx])

        return f

    def fit_data_composite_gaussian_lorentzian_fixed_survival_probability_partially_fixed_scatter_proportion(self, freq_bins, data_hist_freq, print_params=True):
        t = time.time()
        self.check_existence_of_scatter_file()
        bins_Hz = freq_bins + self.RF_ROI_MIN
        bins_Hz = 0.5*(bins_Hz[1:] + bins_Hz[:-1])

        quad_trap_interp = np.load(self.path_to_quad_trap_eff_interp, allow_pickle = True)
        quad_trap_count_rate_interp = quad_trap_interp.item()['count_rate_interp']
        eff_array = quad_trap_count_rate_interp(bins_Hz)
        # Initial guesses for curve_fit
        B_field_guess = ComplexLineShapeUtilities.central_frequency_to_B_field(bins_Hz[np.argmax(data_hist_freq)])
        amplitude_guess = np.sum(data_hist_freq)/2
        FWHM_eV_guess = 5
        prob_parameter_guess = 0.5
        scatter_proportion_guess = 0.5
        sigma_guess = 5
        gamma_guess = 3
        gaussian_portion_guess = 0.5
        # Bounds for curve_fit
        B_field_min = ComplexLineShapeUtilities.central_frequency_to_B_field(bins_Hz[0])
        B_field_max = ComplexLineShapeUtilities.central_frequency_to_B_field(bins_Hz[-1])
        amplitude_min = 1e-5
        amplitude_max = np.sum(data_hist_freq)*3
        FWHM_eV_min = 0
        FWHM_eV_max = ConversionFunctions.Energy(bins_Hz[0], B_field_guess)
        prob_parameter_min = 1e-5
        prob_parameter_max = 1
        scatter_proportion_min = 1e-5
        scatter_proportion_max = 1
        mu_min = -FWHM_eV_max
        mu_max = FWHM_eV_max
        gaussian_portion_min = 1e-5
        gaussian_portion_max = 1
        N = len(self.free_gases)
        p0_guess = [B_field_guess, amplitude_guess, sigma_guess] + (N-1)*[scatter_proportion_guess]
        p0_bounds = [(B_field_min,B_field_max), (amplitude_min,amplitude_max), (FWHM_eV_min, FWHM_eV_max)] + (N-1)*[(scatter_proportion_min, scatter_proportion_max)]
        # Actually do the fitting
        m_binned = Minuit.from_array_func(lambda p: self.chi_2_Poisson_composite_gaussian_lorentzian_reso(bins_Hz, data_hist_freq, eff_array, p),
                                          start = p0_guess,
                                          limit = p0_bounds,
                                          throw_nan = True
                                          )
        m_binned.migrad()
        params = m_binned.np_values()
        B_field_fit = params[0]
        #starting at index 2, grabs every other entry. (which is how scattering probs are filled in for N gases)
        amplitude_fit = params[1]
        sigma_fit = params[2]
        scatter_proportion_fit = list(params[3:2+N]) + [1- sum(params[3:2+N]) - sum(self.scatter_proportion_for_fixed_gases)]
        total_counts_fit = amplitude_fit

        perr = m_binned.np_errors()
        B_field_fit_err = perr[0]
        amplitude_fit_err = perr[1]
        sigma_fit_err = perr[2]
        scatter_proportion_fit_err = list(perr[3:2+N]) + [np.sqrt(sum(perr[3:2+N]**2))]
        total_counts_fit_err = amplitude_fit_err

        fit_Hz = self.spectrum_func_composite_gaussian_lorentzian_fixed_survival_probability_partially_fixed_scatter_proportion(bins_Hz, eff_array, *params)
        fit_keV = ComplexLineShapeUtilities.flip_array(fit_Hz)
        bins_keV = ConversionFunctions.Energy(bins_Hz, B_field_fit)/1000
        bins_keV = ComplexLineShapeUtilities.flip_array(bins_keV)
        reduced_chi2 = m_binned.fval/(len(fit_Hz)-m_binned.nfit)

        if print_params == True:
            output_string = '\n'
            output_string += 'Reduced chi^2 = {:.2e}\n'.format(reduced_chi2)
            output_string += '-----------------\n'
            output_string += 'B field = {:.8e}'.format(B_field_fit)+' +/- '+ '{:.4e} T\n'.format(B_field_fit_err)
            output_string += '-----------------\n'
            output_string += 'Amplitude = {}'.format(round(amplitude_fit,2))+' +/- {}'.format(round(amplitude_fit_err,2)) + '\n'
            output_string += '-----------------\n'
            output_string += 'sigma = {:.2e}'.format(sigma_fit) + ' +/- {:.4e}\n'.format(sigma_fit_err)
            output_string += '-----------------\n'
            for i in range(len(self.free_gases)):
                output_string += '{} Scatter proportion \n= '.format(self.free_gases[i]) + "{:.6e}".format(scatter_proportion_fit[i])\
                +' +/- ' + "{:.2e}".format(scatter_proportion_fit_err[i])+'\n'
                output_string += '-----------------\n'
            for i in range(len(self.fixed_gases)):
                output_string += '{} Scatter proportion (fixed) \n= '.format(self.fixed_gases[i]) + "{:.6e}\n".format(self.scatter_proportion_for_fixed_gases[i])
                output_string += '-----------------\n'
            output_string += 'Survival probability (fixed) = {:2e}\n'.format(self.survival_prob)
            output_string += '-----------------\n'
            output_string += 'Gaussian + Lorentzian resolution:\n'
            output_string += '  ratio of gamma to sigma (fixed) = {:2e}\n'.format(self.ratio_gamma_to_sigma)
            output_string += '  gaussian proportion (fixed) = {:2e}\n'.format(self.gaussian_proportion)
            output_string += '-----------------\n'
        elapsed = time.time() - t
        output_string += 'Fit completed in '+str(round(elapsed,2))+'s'+'\n'
        dictionary_of_fit_results = {
        'output_string': output_string,
        'perr': perr,
        'bins_keV': bins_keV,
        'fit_keV': fit_keV,
        'bins_Hz': bins_Hz,
        'fit_Hz': fit_Hz,
        'B_field_fit': B_field_fit,
        'B_field_fit_err': B_field_fit_err,
        'sigma_fit': sigma_fit,
        'sigma_fit_err': sigma_fit_err,
        'amplitude_fit': amplitude_fit,
        'amplitude_fit_err': amplitude_fit_err,
        'data_hist_freq': data_hist_freq,
        'reduced_chi2': reduced_chi2
        }
        return dictionary_of_fit_results

    # fitting with elevated gaussian resolution function
    def make_spectrum_elevated_gaussian_fixed_scatter_proportion(self, survival_prob, sigma, elevation_factor, emitted_peak='shake'):
        p = self.scatter_proportion
        a = self.recon_eff_param_a
        b = self.recon_eff_param_b
        c = self.recon_eff_param_c
        scatter_spectra_file_path = os.path.join(self.path_to_scatter_spectra_file, 'scatter_spectra.npy')
        scatter_spectra = np.load(scatter_spectra_file_path, allow_pickle = True)
        en_array = self.std_eV_array()
        current_full_spectrum = np.zeros(len(en_array))
        if emitted_peak == 'lorentzian':
            current_working_spectrum = self.std_lorenztian_17keV()
        elif emitted_peak == 'shake':
            current_working_spectrum = self.shakeSpectrumClassInstance.shake_spectrum()
        current_working_spectrum = self.convolve_elevated_gaussian(current_working_spectrum, elevation_factor, sigma)
        zeroth_order_peak = current_working_spectrum
        current_full_spectrum += zeroth_order_peak
        N = len(self.gases)
        for M in range(1, self.max_scatters + 1):
            relative_reconstruction_eff = np.exp(-b*M**c)
            gas_scatter_combinations = np.array([np.array(i) for i in product(range(M+1), repeat=N) if sum(i)==M])
            for combination in gas_scatter_combinations:
                #print(combination)
                entry_str = ''
                for component, gas_type in zip(combination, self.gases):
                    entry_str += gas_type
                    entry_str += str(component).zfill(2)
                current_working_spectrum = scatter_spectra.item()[entry_str]
                current_working_spectrum = self.normalize(signal.convolve(zeroth_order_peak, current_working_spectrum, mode='same'))
                coefficient = factorial(sum(combination))
                for component, i in zip(combination, range(N)):
                    coefficient = coefficient/factorial(component)*p[i]**component
                for i in range(0, M):
                    coefficient = coefficient*(1-a*np.exp(-b*i**c))
                current_full_spectrum += relative_reconstruction_eff*coefficient*current_working_spectrum*survival_prob**M
        return current_full_spectrum

    def spectrum_func_elevated_gaussian_fixed_scatter_proportion(self, bins_Hz, eff_array, *p0):

        B_field = p0[0]
        amplitude = p0[1]
        survival_prob = p0[2]
        sigma = p0[3]
        elevation_factor = p0[4]

        x_eV = ConversionFunctions.Energy(bins_Hz, B_field)
        en_loss_array = self.std_eV_array()
        en_loss_array_min = en_loss_array[0]
        en_loss_array_max = en_loss_array[len(en_loss_array)-1]
        f = np.zeros(len(x_eV))
        f_intermediate = np.zeros(len(x_eV))

        x_eV_minus_line = Constants.kr_k_line_e() - x_eV
        zero_idx = np.r_[np.where(x_eV_minus_line< en_loss_array_min)[0],np.where(x_eV_minus_line>en_loss_array_max)[0]]
        nonzero_idx = [i for i in range(len(x_eV)) if i not in zero_idx]

        full_spectrum = self.make_spectrum_elevated_gaussian_fixed_scatter_proportion(survival_prob, sigma, elevation_factor)
        f_intermediate[nonzero_idx] = np.interp(x_eV_minus_line[nonzero_idx], en_loss_array, full_spectrum)
        f_intermediate = f_intermediate*eff_array
        f[nonzero_idx] += amplitude*f_intermediate[nonzero_idx]/np.sum(f_intermediate[nonzero_idx])

        return f

    def fit_data_elevated_gaussian_fixed_scatter_proportion(self, freq_bins, data_hist_freq, print_params=True):
        t = time.time()
        self.check_existence_of_scatter_file()
        bins_Hz = freq_bins + self.RF_ROI_MIN
        bins_Hz = 0.5*(bins_Hz[1:] + bins_Hz[:-1])

        quad_trap_interp = np.load(self.path_to_quad_trap_eff_interp, allow_pickle = True)
        quad_trap_count_rate_interp = quad_trap_interp.item()['count_rate_interp']
        eff_array = quad_trap_count_rate_interp(bins_Hz)
        # Initial guesses for curve_fit
        B_field_guess = ComplexLineShapeUtilities.central_frequency_to_B_field(bins_Hz[np.argmax(data_hist_freq)])
        amplitude_guess = np.sum(data_hist_freq)/2
        FWHM_eV_guess = 5
        prob_parameter_guess = 0.5
        scatter_proportion_guess = 0.5
        sigma_guess = 5
        gamma_guess = 3
        gaussian_portion_guess = 0.5
        elevation_factor_guess = 20
        # Bounds for curve_fit
        B_field_min = ComplexLineShapeUtilities.central_frequency_to_B_field(bins_Hz[0])
        B_field_max = ComplexLineShapeUtilities.central_frequency_to_B_field(bins_Hz[-1])
        amplitude_min = 1e-5
        amplitude_max = np.sum(data_hist_freq)*3
        FWHM_eV_min = 0
        FWHM_eV_max = ConversionFunctions.Energy(bins_Hz[0], B_field_guess)
        prob_parameter_min = 1e-5
        prob_parameter_max = 1
        scatter_proportion_min = 1e-5
        scatter_proportion_max = 1
        mu_min = -FWHM_eV_max
        mu_max = FWHM_eV_max
        gaussian_portion_min = 1e-5
        gaussian_portion_max = 1
        elevation_factor_min = 0
        elevation_factor_max = 500
        N = len(self.gases)
        p0_guess = [B_field_guess, amplitude_guess, prob_parameter_guess, sigma_guess, elevation_factor_guess]
        p0_bounds = [(B_field_min,B_field_max), (amplitude_min,amplitude_max), (prob_parameter_min, prob_parameter_max), (FWHM_eV_min, FWHM_eV_max), (elevation_factor_min, elevation_factor_max)]
        # Actually do the fitting
        m_binned = Minuit.from_array_func(lambda p: self.chi_2_Poisson_elevated_gaussian_reso(bins_Hz, data_hist_freq, eff_array, p),
                                          start = p0_guess,
                                          limit = p0_bounds,
                                          throw_nan = True
                                          )
        m_binned.migrad()
        params = m_binned.np_values()
        B_field_fit = params[0]
        #starting at index 2, grabs every other entry. (which is how scattering probs are filled in for N gases)
        amplitude_fit = params[1]
        survival_prob_fit = params[2]
        sigma_fit = params[3]
        elevation_factor_fit = params[4]
        total_counts_fit = amplitude_fit

        perr = m_binned.np_errors()
        B_field_fit_err = perr[0]
        amplitude_fit_err = perr[1]
        survival_prob_fit_err = perr[2]
        sigma_fit_err = perr[3]
        elevation_factor_fit_err = perr[4]
        total_counts_fit_err = amplitude_fit_err

        fit_Hz = self.spectrum_func_elevated_gaussian_fixed_scatter_proportion(bins_Hz, eff_array, *params)
        fit_keV = ComplexLineShapeUtilities.flip_array(fit_Hz)
        bins_keV = ConversionFunctions.Energy(bins_Hz, B_field_fit)/1000
        bins_keV = ComplexLineShapeUtilities.flip_array(bins_keV)
        reduced_chi2 = m_binned.fval/(len(fit_Hz)-m_binned.nfit)

        if print_params == True:
            output_string = '\n'
            output_string += 'Reduced chi^2 = {:.2e}\n'.format(reduced_chi2)
            output_string += '-----------------\n'
            output_string += 'B field = {:.8e}'.format(B_field_fit)+' +/- '+ '{:.4e} T\n'.format(B_field_fit_err)
            output_string += '-----------------\n'
            output_string += 'Amplitude = {}'.format(round(amplitude_fit,2))+' +/- {}'.format(round(amplitude_fit_err,2)) + '\n'
            output_string += '-----------------\n'
            output_string += 'Survival probability = {:.8e}'.format(survival_prob_fit) + ' +/- {:.8e}\n'.format(survival_prob_fit_err)
            output_string += '-----------------\n'
            output_string += 'sigma = {:.2e}'.format(sigma_fit) + ' +/- {:.4e}\n'.format(sigma_fit_err)
            output_string += '-----------------\n'
            output_string += 'elevation factor = {:.2e}'.format(elevation_factor_fit) + ' +/- {:.4e}\n'.format(elevation_factor_fit_err)
            output_string += '-----------------\n'
        elapsed = time.time() - t
        output_string += 'Fit completed in '+str(round(elapsed,2))+'s'+'\n'
        dictionary_of_fit_results = {
        'output_string': output_string,
        'perr': perr,
        'bins_keV': bins_keV,
        'fit_keV': fit_keV,
        'bins_Hz': bins_Hz,
        'fit_Hz': fit_Hz,
        'B_field_fit': B_field_fit,
        'B_field_fit_err': B_field_fit_err,
        'survival_prob_fit': survival_prob_fit,
        'survival_prob_fit_err': survival_prob_fit_err,
        'sigma_fit': sigma_fit,
        'sigma_fit_err': sigma_fit_err,
        'amplitude_fit': amplitude_fit,
        'amplitude_fit_err': amplitude_fit_err,
        'data_hist_freq': data_hist_freq,
        'reduced_chi2': reduced_chi2
        }
        return dictionary_of_fit_results

    # fitting with superposition of gaussians as resolution function
    def make_spectrum_composite_gaussian_fixed_scatter_proportion(self, survival_prob, emitted_peak='shake'):
        p = self.scatter_proportion
        a = self.recon_eff_param_a
        b = self.recon_eff_param_b
        c = self.recon_eff_param_c
        scatter_spectra_file_path = os.path.join(self.path_to_scatter_spectra_file, 'scatter_spectra.npy')
        scatter_spectra = np.load(scatter_spectra_file_path, allow_pickle = True)
        en_array = self.std_eV_array()
        current_full_spectrum = np.zeros(len(en_array))
        if emitted_peak == 'lorentzian':
            current_working_spectrum = self.std_lorenztian_17keV()
        elif emitted_peak == 'shake':
            current_working_spectrum = self.shakeSpectrumClassInstance.shake_spectrum()
        current_working_spectrum = self.convolve_composite_gaussian(current_working_spectrum)
        zeroth_order_peak = current_working_spectrum
        current_full_spectrum += zeroth_order_peak
        N = len(self.gases)
        for M in range(1, self.max_scatters + 1):
            relative_reconstruction_eff = np.exp(-b*M**c)
            gas_scatter_combinations = np.array([np.array(i) for i in product(range(M+1), repeat=N) if sum(i)==M])
            for combination in gas_scatter_combinations:
                #print(combination)
                entry_str = ''
                for component, gas_type in zip(combination, self.gases):
                    entry_str += gas_type
                    entry_str += str(component).zfill(2)
                current_working_spectrum = scatter_spectra.item()[entry_str]
                current_working_spectrum = self.normalize(signal.convolve(zeroth_order_peak, current_working_spectrum, mode='same'))
                coefficient = factorial(sum(combination))
                for component, i in zip(combination, range(N)):
                    coefficient = coefficient/factorial(component)*p[i]**component
                for i in range(0, M):
                    coefficient = coefficient*(1-a*np.exp(-b*i**c))
                current_full_spectrum += relative_reconstruction_eff*coefficient*current_working_spectrum*survival_prob**M
        return current_full_spectrum

    def spectrum_func_composite_gaussian_fixed_scatter_proportion(self, bins_Hz, eff_array, *p0):

        B_field = p0[0]
        amplitude = p0[1]
        survival_prob = p0[2]

        x_eV = ConversionFunctions.Energy(bins_Hz, B_field)
        en_loss_array = self.std_eV_array()
        en_loss_array_min = en_loss_array[0]
        en_loss_array_max = en_loss_array[len(en_loss_array)-1]
        f = np.zeros(len(x_eV))
        f_intermediate = np.zeros(len(x_eV))

        x_eV_minus_line = Constants.kr_k_line_e() - x_eV
        zero_idx = np.r_[np.where(x_eV_minus_line< en_loss_array_min)[0],np.where(x_eV_minus_line>en_loss_array_max)[0]]
        nonzero_idx = [i for i in range(len(x_eV)) if i not in zero_idx]

        full_spectrum = self.make_spectrum_composite_gaussian_fixed_scatter_proportion(survival_prob)
        f_intermediate[nonzero_idx] = np.interp(x_eV_minus_line[nonzero_idx], en_loss_array, full_spectrum)
        f_intermediate = f_intermediate*eff_array
        f[nonzero_idx] += amplitude*f_intermediate[nonzero_idx]/np.sum(f_intermediate[nonzero_idx])

        return f

    def fit_data_composite_gaussian_fixed_scatter_proportion(self, freq_bins, data_hist_freq, print_params=True):
        t = time.time()
        self.check_existence_of_scatter_file()
        bins_Hz = freq_bins + self.RF_ROI_MIN
        bins_Hz = 0.5*(bins_Hz[1:] + bins_Hz[:-1])

        quad_trap_interp = np.load(self.path_to_quad_trap_eff_interp, allow_pickle = True)
        quad_trap_count_rate_interp = quad_trap_interp.item()['count_rate_interp']
        eff_array = quad_trap_count_rate_interp(bins_Hz)
        # Initial guesses for curve_fit
        B_field_guess = ComplexLineShapeUtilities.central_frequency_to_B_field(bins_Hz[np.argmax(data_hist_freq)])
        amplitude_guess = np.sum(data_hist_freq)/2
        FWHM_eV_guess = 5
        prob_parameter_guess = 0.5
        scatter_proportion_guess = 0.5
        sigma_guess = 5
        gamma_guess = 3
        gaussian_portion_guess = 0.5
        elevation_factor_guess = 20
        # Bounds for curve_fit
        B_field_min = ComplexLineShapeUtilities.central_frequency_to_B_field(bins_Hz[0])
        B_field_max = ComplexLineShapeUtilities.central_frequency_to_B_field(bins_Hz[-1])
        amplitude_min = 1e-5
        amplitude_max = np.sum(data_hist_freq)*3
        FWHM_eV_min = 0
        FWHM_eV_max = ConversionFunctions.Energy(bins_Hz[0], B_field_guess)
        prob_parameter_min = 1e-5
        prob_parameter_max = 1
        scatter_proportion_min = 1e-5
        scatter_proportion_max = 1
        mu_min = -FWHM_eV_max
        mu_max = FWHM_eV_max
        gaussian_portion_min = 1e-5
        gaussian_portion_max = 1
        elevation_factor_min = 0
        elevation_factor_max = 500
        N = len(self.gases)
        p0_guess = [B_field_guess, amplitude_guess, prob_parameter_guess]
        p0_bounds = [(B_field_min,B_field_max), (amplitude_min,amplitude_max), (prob_parameter_min, prob_parameter_max)]
        # Actually do the fitting
        m_binned = Minuit.from_array_func(lambda p: self.chi_2_Poisson_composite_gaussian_reso(bins_Hz, data_hist_freq, eff_array, p),
                                          start = p0_guess,
                                          limit = p0_bounds,
                                          throw_nan = True
                                          )
        m_binned.migrad()
        params = m_binned.np_values()
        B_field_fit = params[0]
        #starting at index 2, grabs every other entry. (which is how scattering probs are filled in for N gases)
        amplitude_fit = params[1]
        survival_prob_fit = params[2]
        total_counts_fit = amplitude_fit

        perr = m_binned.np_errors()
        B_field_fit_err = perr[0]
        amplitude_fit_err = perr[1]
        survival_prob_fit_err = perr[2]
        total_counts_fit_err = amplitude_fit_err

        fit_Hz = self.spectrum_func_composite_gaussian_fixed_scatter_proportion(bins_Hz, eff_array, *params)
        fit_keV = ComplexLineShapeUtilities.flip_array(fit_Hz)
        bins_keV = ConversionFunctions.Energy(bins_Hz, B_field_fit)/1000
        bins_keV = ComplexLineShapeUtilities.flip_array(bins_keV)
        reduced_chi2 = m_binned.fval/(len(fit_Hz)-m_binned.nfit)

        if print_params == True:
            output_string = '\n'
            output_string += 'Reduced chi^2 = {:.2e}\n'.format(reduced_chi2)
            output_string += '-----------------\n'
            output_string += 'B field = {:.8e}'.format(B_field_fit)+' +/- '+ '{:.4e} T\n'.format(B_field_fit_err)
            output_string += '-----------------\n'
            output_string += 'Amplitude = {}'.format(round(amplitude_fit,2))+' +/- {}'.format(round(amplitude_fit_err,2)) + '\n'
            output_string += '-----------------\n'
            output_string += 'Survival probability = {:.8e}'.format(survival_prob_fit) + ' +/- {:.8e}\n'.format(survival_prob_fit_err)
            output_string += '-----------------\n'
        elapsed = time.time() - t
        output_string += 'Fit completed in '+str(round(elapsed,2))+'s'+'\n'
        dictionary_of_fit_results = {
        'output_string': output_string,
        'perr': perr,
        'bins_keV': bins_keV,
        'fit_keV': fit_keV,
        'bins_Hz': bins_Hz,
        'fit_Hz': fit_Hz,
        'B_field_fit': B_field_fit,
        'B_field_fit_err': B_field_fit_err,
        'survival_prob_fit': survival_prob_fit,
        'survival_prob_fit_err': survival_prob_fit_err,
        'amplitude_fit': amplitude_fit,
        'amplitude_fit_err': amplitude_fit_err,
        'data_hist_freq': data_hist_freq,
        'reduced_chi2': reduced_chi2
        }
        return dictionary_of_fit_results

    # fitting with composte gaussian resolution function with pedestal factor and fixed scatter fraction
    def make_spectrum_composite_gaussian_pedestal_factor_fixed_scatter_proportion(self, survival_prob, pedestal_factor, emitted_peak='shake'):
        p = self.scatter_proportion
        a = self.recon_eff_param_a
        b = self.recon_eff_param_b
        c = self.recon_eff_param_c
        scatter_spectra_file_path = os.path.join(self.path_to_scatter_spectra_file, 'scatter_spectra.npy')
        scatter_spectra = np.load(scatter_spectra_file_path, allow_pickle = True)
        en_array = self.std_eV_array()
        current_full_spectrum = np.zeros(len(en_array))
        if emitted_peak == 'lorentzian':
            current_working_spectrum = self.std_lorenztian_17keV()
        elif emitted_peak == 'shake':
            current_working_spectrum = self.shakeSpectrumClassInstance.shake_spectrum()
        current_working_spectrum = self.convolve_composite_gaussian_pedestal_factor(current_working_spectrum, pedestal_factor)
        zeroth_order_peak = current_working_spectrum
        current_full_spectrum += zeroth_order_peak
        N = len(self.gases)
        for M in range(1, self.max_scatters + 1):
            relative_reconstruction_eff = np.exp(-b*M**c)
            gas_scatter_combinations = np.array([np.array(i) for i in product(range(M+1), repeat=N) if sum(i)==M])
            for combination in gas_scatter_combinations:
                #print(combination)
                entry_str = ''
                for component, gas_type in zip(combination, self.gases):
                    entry_str += gas_type
                    entry_str += str(component).zfill(2)
                current_working_spectrum = scatter_spectra.item()[entry_str]
                current_working_spectrum = self.normalize(signal.convolve(zeroth_order_peak, current_working_spectrum, mode='same'))
                coefficient = factorial(sum(combination))
                for component, i in zip(combination, range(N)):
                    coefficient = coefficient/factorial(component)*p[i]**component
                for i in range(0, M):
                    coefficient = coefficient*(1-a*np.exp(-b*i**c))
                current_full_spectrum += relative_reconstruction_eff*coefficient*current_working_spectrum*survival_prob**M
        return current_full_spectrum

    def spectrum_func_composite_gaussian_pedestal_factor_fixed_scatter_proportion(self, bins_Hz, eff_array, *p0):

        B_field = p0[0]
        amplitude = p0[1]
        survival_prob = p0[2]
        pedestal_factor = p0[3]

        x_eV = ConversionFunctions.Energy(bins_Hz, B_field)
        en_loss_array = self.std_eV_array()
        en_loss_array_min = en_loss_array[0]
        en_loss_array_max = en_loss_array[len(en_loss_array)-1]
        f = np.zeros(len(x_eV))
        f_intermediate = np.zeros(len(x_eV))

        x_eV_minus_line = Constants.kr_k_line_e() - x_eV
        zero_idx = np.r_[np.where(x_eV_minus_line< en_loss_array_min)[0],np.where(x_eV_minus_line>en_loss_array_max)[0]]
        nonzero_idx = [i for i in range(len(x_eV)) if i not in zero_idx]

        full_spectrum = self.make_spectrum_composite_gaussian_pedestal_factor_fixed_scatter_proportion(survival_prob, pedestal_factor)
        f_intermediate[nonzero_idx] = np.interp(x_eV_minus_line[nonzero_idx], en_loss_array, full_spectrum)
        f_intermediate = f_intermediate*eff_array
        f[nonzero_idx] += amplitude*f_intermediate[nonzero_idx]/np.sum(f_intermediate[nonzero_idx])

        return f

    def fit_data_composite_gaussian_pedestal_factor_fixed_scatter_proportion(self, freq_bins, data_hist_freq, print_params=True):
        t = time.time()
        self.check_existence_of_scatter_file()
        bins_Hz = freq_bins + self.RF_ROI_MIN
        bins_Hz = 0.5*(bins_Hz[1:] + bins_Hz[:-1])

        quad_trap_interp = np.load(self.path_to_quad_trap_eff_interp, allow_pickle = True)
        quad_trap_count_rate_interp = quad_trap_interp.item()['count_rate_interp']
        eff_array = quad_trap_count_rate_interp(bins_Hz)
        # Initial guesses for curve_fit
        B_field_guess = ComplexLineShapeUtilities.central_frequency_to_B_field(bins_Hz[np.argmax(data_hist_freq)])
        amplitude_guess = np.sum(data_hist_freq)/2
        FWHM_eV_guess = 5
        prob_parameter_guess = 0.5
        scatter_proportion_guess = 0.5
        sigma_guess = 5
        gamma_guess = 3
        gaussian_portion_guess = 0.5
        pedestal_factor_guess = 1.
        # Bounds for curve_fit
        B_field_min = ComplexLineShapeUtilities.central_frequency_to_B_field(bins_Hz[0])
        B_field_max = ComplexLineShapeUtilities.central_frequency_to_B_field(bins_Hz[-1])
        amplitude_min = 1e-5
        amplitude_max = np.sum(data_hist_freq)*3
        FWHM_eV_min = 0
        FWHM_eV_max = ConversionFunctions.Energy(bins_Hz[0], B_field_guess)
        prob_parameter_min = 1e-5
        prob_parameter_max = 1
        scatter_proportion_min = 1e-5
        scatter_proportion_max = 1
        mu_min = -FWHM_eV_max
        mu_max = FWHM_eV_max
        gaussian_portion_min = 1e-5
        gaussian_portion_max = 1
        pedestal_factor_min = 1e-5
        pedestal_factor_max = 500
        N = len(self.gases)
        p0_guess = [B_field_guess, amplitude_guess, prob_parameter_guess, pedestal_factor_guess]
        p0_bounds = [(B_field_min,B_field_max), (amplitude_min,amplitude_max), (prob_parameter_min, prob_parameter_max), (pedestal_factor_min, pedestal_factor_max)]
        # Actually do the fitting
        m_binned = Minuit.from_array_func(lambda p: self.chi_2_Poisson_composite_gaussian_pedestal_factor_reso(bins_Hz, data_hist_freq, eff_array, p),
                                          start = p0_guess,
                                          limit = p0_bounds,
                                          throw_nan = True
                                          )
        m_binned.migrad()
        params = m_binned.np_values()
        B_field_fit = params[0]
        #starting at index 2, grabs every other entry. (which is how scattering probs are filled in for N gases)
        amplitude_fit = params[1]
        survival_prob_fit = params[2]
        pedestal_factor_fit = params[3]
        total_counts_fit = amplitude_fit

        perr = m_binned.np_errors()
        B_field_fit_err = perr[0]
        amplitude_fit_err = perr[1]
        survival_prob_fit_err = perr[2]
        pedestal_factor_fit_err = perr[3]
        total_counts_fit_err = amplitude_fit_err

        fit_Hz = self.spectrum_func_composite_gaussian_pedestal_factor_fixed_scatter_proportion(bins_Hz, eff_array, *params)
        fit_keV = ComplexLineShapeUtilities.flip_array(fit_Hz)
        bins_keV = ConversionFunctions.Energy(bins_Hz, B_field_fit)/1000
        bins_keV = ComplexLineShapeUtilities.flip_array(bins_keV)
        reduced_chi2 = m_binned.fval/(len(fit_Hz)-m_binned.nfit)

        if print_params == True:
            output_string = '\n'
            output_string += 'Reduced chi^2 = {:.2e}\n'.format(reduced_chi2)
            output_string += '-----------------\n'
            output_string += 'B field = {:.8e}'.format(B_field_fit)+' +/- '+ '{:.4e} T\n'.format(B_field_fit_err)
            output_string += '-----------------\n'
            output_string += 'Amplitude = {}'.format(round(amplitude_fit,2))+' +/- {}'.format(round(amplitude_fit_err,2)) + '\n'
            output_string += '-----------------\n'
            output_string += 'Survival probability = {:.8e}'.format(survival_prob_fit) + ' +/- {:.8e}\n'.format(survival_prob_fit_err)
            output_string += '-----------------\n'
            output_string += 'pedestal factor = {:.8e}'.format(pedestal_factor_fit) + ' +/- {:.8e}\n'.format(pedestal_factor_fit_err)
            output_string += '-----------------\n'
        elapsed = time.time() - t
        output_string += 'Fit completed in '+str(round(elapsed,2))+'s'+'\n'
        dictionary_of_fit_results = {
        'output_string': output_string,
        'perr': perr,
        'bins_keV': bins_keV,
        'fit_keV': fit_keV,
        'bins_Hz': bins_Hz,
        'fit_Hz': fit_Hz,
        'B_field_fit': B_field_fit,
        'B_field_fit_err': B_field_fit_err,
        'survival_prob_fit': survival_prob_fit,
        'survival_prob_fit_err': survival_prob_fit_err,
        'amplitude_fit': amplitude_fit,
        'amplitude_fit_err': amplitude_fit_err,
        'data_hist_freq': data_hist_freq,
        'reduced_chi2': reduced_chi2
        }
        return dictionary_of_fit_results

    def make_spectrum_composite_gaussian_scaled_fixed_scatter_proportion(self, survival_prob, scale_factor, emitted_peak='shake'):
        p = self.scatter_proportion
        a = self.recon_eff_param_a
        b = self.recon_eff_param_b
        c = self.recon_eff_param_c
        scatter_spectra_file_path = os.path.join(self.path_to_scatter_spectra_file, 'scatter_spectra.npy')
        scatter_spectra = np.load(scatter_spectra_file_path, allow_pickle = True)
        en_array = self.std_eV_array()
        current_full_spectrum = np.zeros(len(en_array))
        if emitted_peak == 'lorentzian':
            current_working_spectrum = self.std_lorenztian_17keV()
        elif emitted_peak == 'shake':
            current_working_spectrum = self.shakeSpectrumClassInstance.shake_spectrum()
        current_working_spectrum = self.convolve_composite_gaussian_scaled(current_working_spectrum, scale_factor)
        zeroth_order_peak = current_working_spectrum
        current_full_spectrum += zeroth_order_peak
        N = len(self.gases)
        for M in range(1, self.max_scatters + 1):
            relative_reconstruction_eff = np.exp(-b*M**c)
            gas_scatter_combinations = np.array([np.array(i) for i in product(range(M+1), repeat=N) if sum(i)==M])
            for combination in gas_scatter_combinations:
                #print(combination)
                entry_str = ''
                for component, gas_type in zip(combination, self.gases):
                    entry_str += gas_type
                    entry_str += str(component).zfill(2)
                current_working_spectrum = scatter_spectra.item()[entry_str]
                current_working_spectrum = self.normalize(signal.convolve(zeroth_order_peak, current_working_spectrum, mode='same'))
                coefficient = factorial(sum(combination))
                for component, i in zip(combination, range(N)):
                    coefficient = coefficient/factorial(component)*p[i]**component
                for i in range(0, M):
                    coefficient = coefficient*(1-a*np.exp(-b*i**c))
                current_full_spectrum += relative_reconstruction_eff*coefficient*current_working_spectrum*survival_prob**M
        return current_full_spectrum

    def spectrum_func_composite_gaussian_scaled_fixed_scatter_proportion(self, bins_Hz, eff_array, *p0):

        B_field = p0[0]
        amplitude = p0[1]
        survival_prob = p0[2]
        scale_factor = p0[3]

        x_eV = ConversionFunctions.Energy(bins_Hz, B_field)
        en_loss_array = self.std_eV_array()
        en_loss_array_min = en_loss_array[0]
        en_loss_array_max = en_loss_array[len(en_loss_array)-1]
        f = np.zeros(len(x_eV))
        f_intermediate = np.zeros(len(x_eV))

        x_eV_minus_line = Constants.kr_k_line_e() - x_eV
        zero_idx = np.r_[np.where(x_eV_minus_line< en_loss_array_min)[0],np.where(x_eV_minus_line>en_loss_array_max)[0]]
        nonzero_idx = [i for i in range(len(x_eV)) if i not in zero_idx]

        full_spectrum = self.make_spectrum_composite_gaussian_scaled_fixed_scatter_proportion(survival_prob, scale_factor)
        f_intermediate[nonzero_idx] = np.interp(x_eV_minus_line[nonzero_idx], en_loss_array, full_spectrum)
        f_intermediate = f_intermediate*eff_array
        f[nonzero_idx] += amplitude*f_intermediate[nonzero_idx]/np.sum(f_intermediate[nonzero_idx])

        return f

    def fit_data_composite_gaussian_scaled_fixed_scatter_proportion(self, freq_bins, data_hist_freq, print_params=True):
        t = time.time()
        self.check_existence_of_scatter_file()
        bins_Hz = freq_bins + self.RF_ROI_MIN
        bins_Hz = 0.5*(bins_Hz[1:] + bins_Hz[:-1])

        quad_trap_interp = np.load(self.path_to_quad_trap_eff_interp, allow_pickle = True)
        quad_trap_count_rate_interp = quad_trap_interp.item()['count_rate_interp']
        eff_array = quad_trap_count_rate_interp(bins_Hz)
        # Initial guesses for curve_fit
        B_field_guess = ComplexLineShapeUtilities.central_frequency_to_B_field(bins_Hz[np.argmax(data_hist_freq)])
        amplitude_guess = np.sum(data_hist_freq)/2
        FWHM_eV_guess = 5
        prob_parameter_guess = 0.5
        scatter_proportion_guess = 0.5
        sigma_guess = 5
        gamma_guess = 3
        gaussian_portion_guess = 0.5
        scale_factor_guess = 1.
        # Bounds for curve_fit
        B_field_min = ComplexLineShapeUtilities.central_frequency_to_B_field(bins_Hz[0])
        B_field_max = ComplexLineShapeUtilities.central_frequency_to_B_field(bins_Hz[-1])
        amplitude_min = 1e-5
        amplitude_max = np.sum(data_hist_freq)*3
        FWHM_eV_min = 0
        FWHM_eV_max = ConversionFunctions.Energy(bins_Hz[0], B_field_guess)
        prob_parameter_min = 1e-5
        prob_parameter_max = 1
        scatter_proportion_min = 1e-5
        scatter_proportion_max = 1
        mu_min = -FWHM_eV_max
        mu_max = FWHM_eV_max
        gaussian_portion_min = 1e-5
        gaussian_portion_max = 1
        scale_factor_min = 1e-5
        scale_factor_max = 500
        N = len(self.gases)
        p0_guess = [B_field_guess, amplitude_guess, prob_parameter_guess, scale_factor_guess]
        p0_bounds = [(B_field_min,B_field_max), (amplitude_min,amplitude_max), (prob_parameter_min, prob_parameter_max), (scale_factor_min, scale_factor_max)]
        # Actually do the fitting
        m_binned = Minuit.from_array_func(lambda p: self.chi_2_Poisson_composite_gaussian_scaled_reso(bins_Hz, data_hist_freq, eff_array, p),
                                          start = p0_guess,
                                          limit = p0_bounds,
                                          throw_nan = True
                                          )
        m_binned.migrad()
        params = m_binned.np_values()
        B_field_fit = params[0]
        #starting at index 2, grabs every other entry. (which is how scattering probs are filled in for N gases)
        amplitude_fit = params[1]
        survival_prob_fit = params[2]
        scale_factor_fit = params[3]
        total_counts_fit = amplitude_fit

        perr = m_binned.np_errors()
        B_field_fit_err = perr[0]
        amplitude_fit_err = perr[1]
        survival_prob_fit_err = perr[2]
        scale_factor_fit_err = perr[3]
        total_counts_fit_err = amplitude_fit_err

        fit_Hz = self.spectrum_func_composite_gaussian_scaled_fixed_scatter_proportion(bins_Hz, eff_array, *params)
        fit_keV = ComplexLineShapeUtilities.flip_array(fit_Hz)
        bins_keV = ConversionFunctions.Energy(bins_Hz, B_field_fit)/1000
        bins_keV = ComplexLineShapeUtilities.flip_array(bins_keV)
        reduced_chi2 = m_binned.fval/(len(fit_Hz)-m_binned.nfit)

        if print_params == True:
            output_string = '\n'
            output_string += 'Reduced chi^2 = {:.2e}\n'.format(reduced_chi2)
            output_string += '-----------------\n'
            output_string += 'B field = {:.8e}'.format(B_field_fit)+' +/- '+ '{:.4e} T\n'.format(B_field_fit_err)
            output_string += '-----------------\n'
            output_string += 'Amplitude = {}'.format(round(amplitude_fit,2))+' +/- {}'.format(round(amplitude_fit_err,2)) + '\n'
            output_string += '-----------------\n'
            output_string += 'Survival probability = {:.8e}'.format(survival_prob_fit) + ' +/- {:.8e}\n'.format(survival_prob_fit_err)
            output_string += '-----------------\n'
            output_string += 'scale factor = {:.8e}'.format(scale_factor_fit) + ' +/- {:.8e}\n'.format(scale_factor_fit_err)
            output_string += '-----------------\n'
        elapsed = time.time() - t
        output_string += 'Fit completed in '+str(round(elapsed,2))+'s'+'\n'
        dictionary_of_fit_results = {
        'output_string': output_string,
        'perr': perr,
        'bins_keV': bins_keV,
        'fit_keV': fit_keV,
        'bins_Hz': bins_Hz,
        'fit_Hz': fit_Hz,
        'B_field_fit': B_field_fit,
        'B_field_fit_err': B_field_fit_err,
        'survival_prob_fit': survival_prob_fit,
        'survival_prob_fit_err': survival_prob_fit_err,
        'amplitude_fit': amplitude_fit,
        'amplitude_fit_err': amplitude_fit_err,
        'data_hist_freq': data_hist_freq,
        'reduced_chi2': reduced_chi2
        }
        return dictionary_of_fit_results

    #This model incorporates reconstruction eff, detection eff, instrumental resolution width scaling, currently the best one for Kr spectrum fitting 20210126
    def make_spectrum_simulated_resolution_scaled_fixed_scatter_proportion(self, survival_prob, scale_factor, emitted_peak='shake'):
        p = self.scatter_proportion
        a = self.recon_eff_param_a
        b = self.recon_eff_param_b
        c = self.recon_eff_param_c
        scatter_spectra_file_path = os.path.join(self.path_to_scatter_spectra_file, 'scatter_spectra.npy')
        scatter_spectra = np.load(scatter_spectra_file_path, allow_pickle = True)
        en_array = self.std_eV_array()
        current_full_spectrum = np.zeros(len(en_array))
        if emitted_peak == 'lorentzian':
            current_working_spectrum = self.std_lorenztian_17keV()
        elif emitted_peak == 'shake':
            current_working_spectrum = self.shakeSpectrumClassInstance.shake_spectrum()
        current_working_spectrum = self.convolve_simulated_resolution_scaled(current_working_spectrum, scale_factor)
        zeroth_order_peak = current_working_spectrum
        current_full_spectrum += zeroth_order_peak
        N = len(self.gases)
        for M in range(1, self.max_scatters + 1):
            relative_reconstruction_eff = np.exp(-b*M**c)
            gas_scatter_combinations = np.array([np.array(i) for i in product(range(M+1), repeat=N) if sum(i)==M])
            for combination in gas_scatter_combinations:
                #print(combination)
                entry_str = ''
                for component, gas_type in zip(combination, self.gases):
                    entry_str += gas_type
                    entry_str += str(component).zfill(2)
                current_working_spectrum = scatter_spectra.item()[entry_str]
                current_working_spectrum = self.normalize(signal.convolve(zeroth_order_peak, current_working_spectrum, mode='same'))
                coefficient = factorial(sum(combination))
                for component, i in zip(combination, range(N)):
                    coefficient = coefficient/factorial(component)*p[i]**component
                for i in range(0, M):
                    coefficient = coefficient*(1-a*np.exp(-b*i**c))
                current_full_spectrum += relative_reconstruction_eff*coefficient*current_working_spectrum*survival_prob**M
        return current_full_spectrum

    def spectrum_func_simulated_resolution_scaled_fixed_scatter_proportion(self, bins_Hz, eff_array, *p0):

        B_field = p0[0]
        amplitude = p0[1]
        survival_prob = p0[2]
        scale_factor = p0[3]

        x_eV = ConversionFunctions.Energy(bins_Hz, B_field)
        en_loss_array = self.std_eV_array()
        en_loss_array_min = en_loss_array[0]
        en_loss_array_max = en_loss_array[len(en_loss_array)-1]
        f = np.zeros(len(x_eV))
        f_intermediate = np.zeros(len(x_eV))

        x_eV_minus_line = Constants.kr_k_line_e() - x_eV
        zero_idx = np.r_[np.where(x_eV_minus_line< en_loss_array_min)[0],np.where(x_eV_minus_line>en_loss_array_max)[0]]
        nonzero_idx = [i for i in range(len(x_eV)) if i not in zero_idx]

        full_spectrum = self.make_spectrum_simulated_resolution_scaled_fixed_scatter_proportion(survival_prob, scale_factor)
        f_intermediate[nonzero_idx] = np.interp(x_eV_minus_line[nonzero_idx], en_loss_array, full_spectrum)
        f_intermediate = f_intermediate*eff_array
        f[nonzero_idx] += amplitude*f_intermediate[nonzero_idx]/np.sum(f_intermediate[nonzero_idx])

        return f

    def fit_data_simulated_resolution_scaled_fixed_scatter_proportion(self, freq_bins, data_hist_freq, print_params=True):
        t = time.time()
        self.check_existence_of_scatter_file()
        bins_Hz = freq_bins + self.RF_ROI_MIN
        bins_Hz = 0.5*(bins_Hz[1:] + bins_Hz[:-1])

        quad_trap_interp = np.load(self.path_to_quad_trap_eff_interp, allow_pickle = True)
        quad_trap_count_rate_interp = quad_trap_interp.item()['count_rate_interp']
        eff_array = quad_trap_count_rate_interp(bins_Hz)
        # Initial guesses for curve_fit
        B_field_guess = ComplexLineShapeUtilities.central_frequency_to_B_field(bins_Hz[np.argmax(data_hist_freq)])
        amplitude_guess = np.sum(data_hist_freq)/2
        FWHM_eV_guess = 5
        prob_parameter_guess = 0.5
        scatter_proportion_guess = 0.5
        sigma_guess = 5
        gamma_guess = 3
        gaussian_portion_guess = 0.5
        scale_factor_guess = 1.
        # Bounds for curve_fit
        B_field_min = ComplexLineShapeUtilities.central_frequency_to_B_field(bins_Hz[0])
        B_field_max = ComplexLineShapeUtilities.central_frequency_to_B_field(bins_Hz[-1])
        amplitude_min = 1e-5
        amplitude_max = np.sum(data_hist_freq)*3
        FWHM_eV_min = 0
        FWHM_eV_max = ConversionFunctions.Energy(bins_Hz[0], B_field_guess)
        prob_parameter_min = 1e-5
        prob_parameter_max = 1
        scatter_proportion_min = 1e-5
        scatter_proportion_max = 1
        mu_min = -FWHM_eV_max
        mu_max = FWHM_eV_max
        gaussian_portion_min = 1e-5
        gaussian_portion_max = 1
        scale_factor_min = 1e-5
        scale_factor_max = 500
        N = len(self.gases)
        p0_guess = [B_field_guess, amplitude_guess, prob_parameter_guess, scale_factor_guess]
        p0_bounds = [(B_field_min,B_field_max), (amplitude_min,amplitude_max), (prob_parameter_min, prob_parameter_max), (scale_factor_min, scale_factor_max)]
        # Actually do the fitting
        m_binned = Minuit.from_array_func(lambda p: self.chi_2_Poisson_simulated_resolution_scaled(bins_Hz, data_hist_freq, eff_array, p),
                                          start = p0_guess,
                                          limit = p0_bounds,
                                          throw_nan = True
                                          )
        m_binned.migrad()
        params = m_binned.np_values()
        B_field_fit = params[0]
        #starting at index 2, grabs every other entry. (which is how scattering probs are filled in for N gases)
        amplitude_fit = params[1]
        survival_prob_fit = params[2]
        scale_factor_fit = params[3]
        total_counts_fit = amplitude_fit

        perr = m_binned.np_errors()
        B_field_fit_err = perr[0]
        amplitude_fit_err = perr[1]
        survival_prob_fit_err = perr[2]
        scale_factor_fit_err = perr[3]
        total_counts_fit_err = amplitude_fit_err

        fit_Hz = self.spectrum_func_simulated_resolution_scaled_fixed_scatter_proportion(bins_Hz, eff_array, *params)
        fit_keV = ComplexLineShapeUtilities.flip_array(fit_Hz)
        bins_keV = ConversionFunctions.Energy(bins_Hz, B_field_fit)/1000
        bins_keV = ComplexLineShapeUtilities.flip_array(bins_keV)
        reduced_chi2 = m_binned.fval/(len(fit_Hz)-m_binned.nfit)

        if print_params == True:
            output_string = '\n'
            output_string += 'Reduced chi^2 = {:.2e}\n'.format(reduced_chi2)
            output_string += '-----------------\n'
            output_string += 'B field = {:.8e}'.format(B_field_fit)+' +/- '+ '{:.4e} T\n'.format(B_field_fit_err)
            output_string += '-----------------\n'
            output_string += 'Amplitude = {}'.format(round(amplitude_fit,2))+' +/- {}'.format(round(amplitude_fit_err,2)) + '\n'
            output_string += '-----------------\n'
            output_string += 'Survival probability = {:.8e}'.format(survival_prob_fit) + ' +/- {:.8e}\n'.format(survival_prob_fit_err)
            output_string += '-----------------\n'
            output_string += 'scale factor = {:.8e}'.format(scale_factor_fit) + ' +/- {:.8e}\n'.format(scale_factor_fit_err)
            output_string += '-----------------\n'
        elapsed = time.time() - t
        output_string += 'Fit completed in '+str(round(elapsed,2))+'s'+'\n'
        dictionary_of_fit_results = {
        'output_string': output_string,
        'perr': perr,
        'bins_keV': bins_keV,
        'fit_keV': fit_keV,
        'bins_Hz': bins_Hz,
        'fit_Hz': fit_Hz,
        'B_field_fit': B_field_fit,
        'B_field_fit_err': B_field_fit_err,
        'survival_prob_fit': survival_prob_fit,
        'survival_prob_fit_err': survival_prob_fit_err,
        'amplitude_fit': amplitude_fit,
        'amplitude_fit_err': amplitude_fit_err,
        'data_hist_freq': data_hist_freq,
        'reduced_chi2': reduced_chi2
        }
        return dictionary_of_fit_results

    def make_spectrum_simulated_resolution_scaled_fit_recon_eff(self, survival_prob, scale_factor, recon_eff_a, recon_eff_b, recon_eff_c, emitted_peak='shake'):
        p = self.scatter_proportion
        scatter_spectra_file_path = os.path.join(self.path_to_scatter_spectra_file, 'scatter_spectra.npy')
        scatter_spectra = np.load(scatter_spectra_file_path, allow_pickle = True)
        en_array = self.std_eV_array()
        current_full_spectrum = np.zeros(len(en_array))
        if emitted_peak == 'lorentzian':
            current_working_spectrum = self.std_lorenztian_17keV()
        elif emitted_peak == 'shake':
            current_working_spectrum = self.shakeSpectrumClassInstance.shake_spectrum()
        current_working_spectrum = self.convolve_simulated_resolution_scaled(current_working_spectrum, scale_factor)
        zeroth_order_peak = current_working_spectrum
        current_full_spectrum += zeroth_order_peak
        N = len(self.gases)
        for M in range(1, self.max_scatters + 1):
            relative_reconstruction_eff = np.exp(-1.*recon_eff_b*M**recon_eff_c)
            gas_scatter_combinations = np.array([np.array(i) for i in product(range(M+1), repeat=N) if sum(i)==M])
            for combination in gas_scatter_combinations:
                #print(combination)
                entry_str = ''
                for component, gas_type in zip(combination, self.gases):
                    entry_str += gas_type
                    entry_str += str(component).zfill(2)
                current_working_spectrum = scatter_spectra.item()[entry_str]
                current_working_spectrum = self.normalize(signal.convolve(zeroth_order_peak, current_working_spectrum, mode='same'))
                coefficient = factorial(sum(combination))
                for component, i in zip(combination, range(N)):
                    coefficient = coefficient/factorial(component)*p[i]**component
                for i in range(0, M):
                    coefficient = coefficient*(1-recon_eff_a*np.exp(-1.*recon_eff_b*i**recon_eff_c))
                current_full_spectrum += relative_reconstruction_eff*coefficient*current_working_spectrum*survival_prob**M
        return current_full_spectrum

    def spectrum_func_simulated_resolution_scaled_fit_recon_eff(self, bins_Hz, eff_array, *p0):

        B_field = p0[0]
        amplitude = p0[1]
        survival_prob = p0[2]
        scale_factor = p0[3]
        recon_eff_a = p0[4]
        recon_eff_b = p0[5]
        recon_eff_c = p0[6]

        x_eV = ConversionFunctions.Energy(bins_Hz, B_field)
        en_loss_array = self.std_eV_array()
        en_loss_array_min = en_loss_array[0]
        en_loss_array_max = en_loss_array[len(en_loss_array)-1]
        f = np.zeros(len(x_eV))
        f_intermediate = np.zeros(len(x_eV))

        x_eV_minus_line = Constants.kr_k_line_e() - x_eV
        zero_idx = np.r_[np.where(x_eV_minus_line< en_loss_array_min)[0],np.where(x_eV_minus_line>en_loss_array_max)[0]]
        nonzero_idx = [i for i in range(len(x_eV)) if i not in zero_idx]

        full_spectrum = self.make_spectrum_simulated_resolution_scaled_fit_recon_eff(survival_prob, scale_factor, recon_eff_a, recon_eff_b, recon_eff_c)
        f_intermediate[nonzero_idx] = np.interp(x_eV_minus_line[nonzero_idx], en_loss_array, full_spectrum)
        f_intermediate = f_intermediate*eff_array
        f[nonzero_idx] += amplitude*f_intermediate[nonzero_idx]/np.sum(f_intermediate[nonzero_idx])

        return f

    def fit_data_simulated_resolution_scaled_fit_recon_eff(self, freq_bins, data_hist_freq, print_params=True):
        t = time.time()
        self.check_existence_of_scatter_file()
        bins_Hz = freq_bins + self.RF_ROI_MIN
        bins_Hz = 0.5*(bins_Hz[1:] + bins_Hz[:-1])

        quad_trap_interp = np.load(self.path_to_quad_trap_eff_interp, allow_pickle = True)
        quad_trap_count_rate_interp = quad_trap_interp.item()['count_rate_interp']
        eff_array = quad_trap_count_rate_interp(bins_Hz)
        # Initial guesses for curve_fit
        B_field_guess = ComplexLineShapeUtilities.central_frequency_to_B_field(bins_Hz[np.argmax(data_hist_freq)])
        amplitude_guess = np.sum(data_hist_freq)/2
        FWHM_eV_guess = 5
        prob_parameter_guess = 0.5
        scatter_proportion_guess = 0.5
        sigma_guess = 5
        gamma_guess = 3
        gaussian_portion_guess = 0.5
        scale_factor_guess = 1.
        recon_eff_parameter_guess = 0.5
        # Bounds for curve_fit
        B_field_min = ComplexLineShapeUtilities.central_frequency_to_B_field(bins_Hz[0])
        B_field_max = ComplexLineShapeUtilities.central_frequency_to_B_field(bins_Hz[-1])
        amplitude_min = 1e-5
        amplitude_max = np.sum(data_hist_freq)*3
        FWHM_eV_min = 0
        FWHM_eV_max = ConversionFunctions.Energy(bins_Hz[0], B_field_guess)
        prob_parameter_min = 1e-5
        prob_parameter_max = 1
        scatter_proportion_min = 1e-5
        scatter_proportion_max = 1
        mu_min = -FWHM_eV_max
        mu_max = FWHM_eV_max
        gaussian_portion_min = 1e-5
        gaussian_portion_max = 1
        scale_factor_min = 1e-5
        scale_factor_max = 500
        recon_eff_parameter_min = 1e-5
        recon_eff_parameter_max = 1
        p0_guess = [B_field_guess, amplitude_guess, prob_parameter_guess, scale_factor_guess, recon_eff_parameter_guess, recon_eff_parameter_guess, recon_eff_parameter_guess]
        p0_bounds = [(B_field_min,B_field_max), (amplitude_min,amplitude_max), (prob_parameter_min, prob_parameter_max), (scale_factor_min, scale_factor_max), (recon_eff_parameter_min, recon_eff_parameter_max), (recon_eff_parameter_min, recon_eff_parameter_max), (recon_eff_parameter_min, recon_eff_parameter_max)]
        # Actually do the fitting
        m_binned = Minuit.from_array_func(lambda p: self.chi_2_Poisson_simulated_resolution_scaled_fit_recon_eff(bins_Hz, data_hist_freq, eff_array, p),
                                          start = p0_guess,
                                          limit = p0_bounds,
                                          throw_nan = True
                                          )
        m_binned.migrad()
        params = m_binned.np_values()
        B_field_fit = params[0]
        #starting at index 2, grabs every other entry. (which is how scattering probs are filled in for N gases)
        amplitude_fit = params[1]
        survival_prob_fit = params[2]
        scale_factor_fit = params[3]
        recon_eff_a_fit = params[4]
        recon_eff_b_fit = params[5]
        recon_eff_c_fit = params[6]
        total_counts_fit = amplitude_fit

        perr = m_binned.np_errors()
        B_field_fit_err = perr[0]
        amplitude_fit_err = perr[1]
        survival_prob_fit_err = perr[2]
        scale_factor_fit_err = perr[3]
        recon_eff_a_fit_err = perr[4]
        recon_eff_b_fit_err = perr[5]
        recon_eff_c_fit_err = perr[6]
        total_counts_fit_err = amplitude_fit_err

        fit_Hz = self.spectrum_func_simulated_resolution_scaled_fit_recon_eff(bins_Hz, eff_array, *params)
        fit_keV = ComplexLineShapeUtilities.flip_array(fit_Hz)
        bins_keV = ConversionFunctions.Energy(bins_Hz, B_field_fit)/1000
        bins_keV = ComplexLineShapeUtilities.flip_array(bins_keV)
        reduced_chi2 = m_binned.fval/(len(fit_Hz)-m_binned.nfit)

        if print_params == True:
            output_string = '\n'
            output_string += 'Reduced chi^2 = {:.2e}\n'.format(reduced_chi2)
            output_string += '-----------------\n'
            output_string += 'B field = {:.8e}'.format(B_field_fit)+' +/- '+ '{:.4e} T\n'.format(B_field_fit_err)
            output_string += '-----------------\n'
            output_string += 'Amplitude = {}'.format(round(amplitude_fit,2))+' +/- {}'.format(round(amplitude_fit_err,2)) + '\n'
            output_string += '-----------------\n'
            output_string += 'Survival probability = {:.8e}'.format(survival_prob_fit) + ' +/- {:.8e}\n'.format(survival_prob_fit_err)
            output_string += '-----------------\n'
            output_string += 'scale factor = {:.8e}'.format(scale_factor_fit) + ' +/- {:.8e}\n'.format(scale_factor_fit_err)
            output_string += '-----------------\n'
            output_string += 'recon_eff_a = {:.8e}'.format(recon_eff_a_fit) + ' +/- {:.8e}\n'.format(recon_eff_a_fit_err)
            output_string += '-----------------\n'
            output_string += 'recon_eff_b = {:.8e}'.format(recon_eff_b_fit) + ' +/- {:.8e}\n'.format(recon_eff_b_fit_err)
            output_string += '-----------------\n'
            output_string += 'recon_eff_c = {:.8e}'.format(recon_eff_c_fit) + ' +/- {:.8e}\n'.format(recon_eff_c_fit_err)
            output_string += '-----------------\n'
        elapsed = time.time() - t
        output_string += 'Fit completed in '+str(round(elapsed,2))+'s'+'\n'
        dictionary_of_fit_results = {
        'output_string': output_string,
        'perr': perr,
        'bins_keV': bins_keV,
        'fit_keV': fit_keV,
        'bins_Hz': bins_Hz,
        'fit_Hz': fit_Hz,
        'B_field_fit': B_field_fit,
        'B_field_fit_err': B_field_fit_err,
        'survival_prob_fit': survival_prob_fit,
        'survival_prob_fit_err': survival_prob_fit_err,
        'amplitude_fit': amplitude_fit,
        'amplitude_fit_err': amplitude_fit_err,
        'data_hist_freq': data_hist_freq,
        'reduced_chi2': reduced_chi2
        }
        return dictionary_of_fit_results

    # This is one of the two functions called in the tritium fake data generator, for the
    # final Project 8 Phase II analysis:
    # https://github.com/project8/mermithid/blob/combining_ComplexLineShape_and_FakeDataGenerator/mermithid/misc/FakeTritiumDataFunctions.py#L317
    def make_spectrum_simulated_resolution_scaled_fit_scatter_peak_ratio(self, scale_factor, survival_probability, scatter_peak_ratio_p, scatter_peak_ratio_q, scatter_fraction, emitted_peak='shake'):
        p = np.zeros(len(self.gases))
        p[0:-1] = scatter_fraction
        p[-1] = 1 - sum(scatter_fraction)
        scatter_spectra_file_path = os.path.join(self.path_to_scatter_spectra_file, 'scatter_spectra.npy')
        scatter_spectra = np.load(scatter_spectra_file_path, allow_pickle = True)
        en_array = self.std_eV_array()
        current_full_spectrum = np.zeros(len(en_array))
        if emitted_peak == 'lorentzian':
            current_working_spectrum = self.std_lorenztian_17keV()
        elif emitted_peak == 'shake':
            current_working_spectrum = self.shakeSpectrumClassInstance.shake_spectrum()
        elif emitted_peak == 'dirac':
            current_working_spectrum = self.std_dirac()
        current_working_spectrum = self.convolve_simulated_resolution_scaled(current_working_spectrum, scale_factor)
        zeroth_order_peak = current_working_spectrum
        current_full_spectrum += zeroth_order_peak
        N = len(self.gases)
        for M in range(1, self.max_scatters + 1):
            scatter_peak_ratio = np.exp(-1.*scatter_peak_ratio_p*M**( -self.factor*scatter_peak_ratio_p + scatter_peak_ratio_q))#(-0.5179*scatter_peak_ratio_b + scatter_peak_ratio_c)  -0.448
            gas_scatter_combinations = np.array([np.array(i) for i in product(range(M+1), repeat=N) if sum(i)==M])
            for combination in gas_scatter_combinations:
                entry_str = ''
                for component, gas_type in zip(combination, self.gases):
                    entry_str += gas_type
                    entry_str += str(component).zfill(2)
                current_working_spectrum = scatter_spectra.item()[entry_str]
                current_working_spectrum = self.normalize(signal.convolve(zeroth_order_peak, current_working_spectrum, mode='same'))
                coefficient = factorial(sum(combination))
                for component, i in zip(combination, range(N)):
                    coefficient = coefficient/factorial(component)*p[i]**component
                current_full_spectrum += coefficient*current_working_spectrum*scatter_peak_ratio*survival_probability**M
        return current_full_spectrum

    def spectrum_func_simulated_resolution_scaled_fit_scatter_peak_ratio(self, bins_Hz, eff_array, *p0):

        B_field = p0[0]
        amplitude = p0[1]
        scale_factor = p0[2]
        survival_probability = p0[3]
        scatter_peak_ratio_p = p0[4]
        scatter_peak_ratio_q = p0[5]
        N = len(self.gases)
        scatter_fraction = p0[6:5+N]

        x_eV = ConversionFunctions.Energy(bins_Hz, B_field)
        en_loss_array = self.std_eV_array()
        en_loss_array_min = en_loss_array[0]
        en_loss_array_max = en_loss_array[len(en_loss_array)-1]
        f = np.zeros(len(x_eV))
        f_intermediate = np.zeros(len(x_eV))

        x_eV_minus_line = Constants.kr_k_line_e() - x_eV
        zero_idx = np.r_[np.where(x_eV_minus_line< en_loss_array_min)[0],np.where(x_eV_minus_line>en_loss_array_max)[0]]
        nonzero_idx = [i for i in range(len(x_eV)) if i not in zero_idx]

        full_spectrum = self.make_spectrum_simulated_resolution_scaled_fit_scatter_peak_ratio(scale_factor, survival_probability, scatter_peak_ratio_p, scatter_peak_ratio_q, scatter_fraction)
        f_intermediate[nonzero_idx] = np.interp(x_eV_minus_line[nonzero_idx], en_loss_array, full_spectrum)
        f_intermediate = f_intermediate*eff_array
        f[nonzero_idx] += amplitude*f_intermediate[nonzero_idx]/np.sum(f_intermediate[nonzero_idx])

        return f

    def chi_2_simulated_resolution_scaled_fit_scatter_peak_ratio(self, bin_centers, data_hist_freq, eff_array, params):
        # expectation
        fit_Hz = self.spectrum_func_simulated_resolution_scaled_fit_scatter_peak_ratio(bin_centers, eff_array, *params)
        nonzero_bins_index = np.where((data_hist_freq != 0) & (fit_Hz > 0))
        zero_bins_index = np.where((data_hist_freq == 0) | (fit_Hz <= 0))
        chi2 = 2*((fit_Hz - data_hist_freq + data_hist_freq*np.log(data_hist_freq/fit_Hz))[nonzero_bins_index]).sum()
        chi2 += 2*(fit_Hz - data_hist_freq)[zero_bins_index].sum()
        return chi2

    def fit_data_simulated_resolution_scaled_fit_scatter_peak_ratio(self, freq_bins, data_hist_freq, print_params=True):
        t = time.time()
        self.check_existence_of_scatter_file()
        bins_Hz = freq_bins + self.RF_ROI_MIN
        bins_Hz = 0.5*(bins_Hz[1:] + bins_Hz[:-1])
        if self.use_quad_trap_eff_interp == True:
             quad_trap_interp = np.load(self.path_to_quad_trap_eff_interp, allow_pickle = True)
             quad_trap_count_rate_interp = quad_trap_interp.item()['count_rate_interp']
             eff_array = quad_trap_count_rate_interp(bins_Hz)
        else:
             eff_array = np.ones(len(bins_Hz))
        # Initial guesses for curve_fit
        B_field_guess = ComplexLineShapeUtilities.central_frequency_to_B_field(bins_Hz[np.argmax(data_hist_freq)])
        amplitude_guess = np.sum(data_hist_freq)
        FWHM_eV_guess = 5
        survival_probability_guess = 0.5
        scatter_fraction_guess = 0.5
        sigma_guess = 5
        gamma_guess = 3
        gaussian_portion_guess = 0.5
        scale_factor_guess = 1
        scatter_peak_ratio_parameter_p_guess = 0.9
        scatter_peak_ratio_parameter_q_guess = 1.0
        # Bounds for curve_fit
        B_field_min = ComplexLineShapeUtilities.central_frequency_to_B_field(bins_Hz[0])
        B_field_max = ComplexLineShapeUtilities.central_frequency_to_B_field(bins_Hz[-1])
        amplitude_min = 1e-5
        amplitude_max = np.sum(data_hist_freq)*3
        FWHM_eV_min = 0
        FWHM_eV_max = ConversionFunctions.Energy(bins_Hz[0], B_field_guess)
        survival_probability_min = 1e-5
        survival_probability_max = 1
        scatter_fraction_min = 1e-5
        scatter_fraction_max = 1
        scale_factor_min = 1e-5
        scale_factor_max = 5
        scatter_peak_ratio_parameter_min = 1e-5
        scatter_peak_ratio_parameter_max = 5
        N = len(self.gases)
        gas_scatter_fraction_parameter_str = []
        for i in range(N-1):
            gas_scatter_fraction_parameter_str += [self.gases[i]+' scatter fraction']
        p0_guess = [B_field_guess, amplitude_guess, scale_factor_guess, survival_probability_guess, scatter_peak_ratio_parameter_p_guess, scatter_peak_ratio_parameter_q_guess]+ (N-1)*[scatter_fraction_guess]
        p0_bounds = [(B_field_min,B_field_max), (amplitude_min, amplitude_max), (scale_factor_min, scale_factor_max), (survival_probability_min, survival_probability_max), (scatter_peak_ratio_parameter_min, scatter_peak_ratio_parameter_max), (scatter_peak_ratio_parameter_min, scatter_peak_ratio_parameter_max)] + (N-1)*[(scatter_fraction_min, scatter_fraction_max)]
        parameter_names = ['B field','amplitude','width scale factor', 'survival probability','scatter peak ratio param b', 'scatter peak ratio param c'] + gas_scatter_fraction_parameter_str
        # Actually do the fitting
        m_binned = Minuit(lambda p: self.chi_2_simulated_resolution_scaled_fit_scatter_peak_ratio(bins_Hz, data_hist_freq, eff_array, p), p0_guess, name = parameter_names)
        m_binned.limits = p0_bounds
        if len(self.fixed_parameter_names)>0:
            for fixed_parameter_name, fixed_parameter_value in zip(self.fixed_parameter_names, self.fixed_parameter_values):
                m_binned.fixed[fixed_parameter_name] = True
                m_binned.values[fixed_parameter_name] = fixed_parameter_value
                m_binned.errors[fixed_parameter_name] = 0
        m_binned.migrad()
        m_binned.hesse()
        params = m_binned.values[0:]
        B_field_fit = params[0]
        #starting at index 2, grabs every other entry. (which is how scattering probs are filled in for N gases)
        amplitude_fit = params[1]
        scale_factor_fit = params[2]
        survival_probability_fit = params[3]
        scatter_peak_ratio_p_fit = params[4]
        scatter_peak_ratio_q_fit = params[5]
        total_counts_fit = amplitude_fit
        logger.info('\n'+str(m_binned.params))
        scatter_fraction_fit = params[6:5+N]+[1- sum(params[6:5+N])]

        perr = m_binned.errors[0:]
        B_field_fit_err = perr[0]
        amplitude_fit_err = perr[1]
        scale_factor_fit_err = perr[2]
        survival_probability_fit_err = perr[3]
        scatter_peak_ratio_p_fit_err = perr[4]
        scatter_peak_ratio_q_fit_err = perr[5]
        total_counts_fit_err = amplitude_fit_err
        scatter_fraction_fit_err = perr[6:5+N]+[np.sqrt(sum(np.array(perr[6:5+N])**2))]

        fit_Hz = self.spectrum_func_simulated_resolution_scaled_fit_scatter_peak_ratio(bins_Hz, eff_array, *params)
        fit_keV = ComplexLineShapeUtilities.flip_array(fit_Hz)
        bins_keV = ConversionFunctions.Energy(bins_Hz, B_field_fit)/1000
        bins_keV = ComplexLineShapeUtilities.flip_array(bins_keV)
        reduced_chi2 = m_binned.fval/(len(fit_Hz)-m_binned.nfit)
        correlation_matrix = m_binned.covariance.correlation()

        if print_params == True:
            output_string = '\n'
            output_string += 'Reduced chi^2 = {:.2e}\n'.format(reduced_chi2)
            output_string += '-----------------\n'
            output_string += 'B field = {:.8e}'.format(B_field_fit)+' +/- '+ '{:.4e} T\n'.format(B_field_fit_err)
            output_string += '-----------------\n'
            output_string += 'Amplitude = {}'.format(round(amplitude_fit,2))+' +/- {}'.format(round(amplitude_fit_err,2)) + '\n'
            output_string += '-----------------\n'
            output_string += 'width scaling factor = {:.8e}'.format(scale_factor_fit) + ' +/- {:.8e}\n'.format(scale_factor_fit_err)
            output_string += '-----------------\n'
            output_string += 'survival probability = {:.8e}'.format(survival_probability_fit) + ' +/- {:.8e}\n'.format(survival_probability_fit_err)
            output_string += '-----------------\n'
            output_string += 'scatter_peak_ratio_p = {:.8e}'.format(scatter_peak_ratio_p_fit) + ' +/- {:.8e}\n'.format(scatter_peak_ratio_p_fit_err)
            output_string += '-----------------\n'
            output_string += 'scatter_peak_ratio_q = {:.8e}'.format(scatter_peak_ratio_q_fit) + ' +/- {:.8e}\n'.format(scatter_peak_ratio_q_fit_err)
            output_string += '-----------------\n'
            for i in range(len(self.gases)):
                output_string += '{} scatter fraction \n= '.format(self.gases[i]) + "{:.8e}".format(scatter_fraction_fit[i])\
                +' +/- ' + "{:.8e}".format(scatter_fraction_fit_err[i])+'\n'
                output_string += '-----------------\n'
        elapsed = time.time() - t
        output_string += 'Fit completed in '+str(round(elapsed,2))+'s'+'\n'
        dictionary_of_fit_results = {
        'output_string': output_string,
        'perr': perr,
        'bins_keV': bins_keV,
        'fit_keV': fit_keV,
        'bins_Hz': bins_Hz,
        'fit_Hz': fit_Hz,
        'B_field_fit': B_field_fit,
        'B_field_fit_err': B_field_fit_err,
        'scale_factor_fit': scale_factor_fit,
        'scale_factor_fit_err': scale_factor_fit_err,
        'scatter_peak_ratio_p_fit': scatter_peak_ratio_p_fit,
        'scatter_peak_ratio_p_fit_err': scatter_peak_ratio_p_fit_err,
        'scatter_peak_ratio_q_fit': scatter_peak_ratio_q_fit,
        'scatter_peak_ratio_q_fit_err': scatter_peak_ratio_q_fit_err,
        'amplitude_fit': amplitude_fit,
        'amplitude_fit_err': amplitude_fit_err,
        'data_hist_freq': data_hist_freq,
        'reduced_chi2': reduced_chi2,
        'correlation_matrix': np.array(correlation_matrix)
        }
        return dictionary_of_fit_results

    # This is one of the two functions called in the tritium fake data generator, for the
    # final Project 8 Phase II analysis: 
    # https://github.com/project8/mermithid/blob/combining_ComplexLineShape_and_FakeDataGenerator/mermithid/misc/FakeTritiumDataFunctions.py#L321
    def make_spectrum_gaussian_resolution_fit_scatter_peak_ratio(self, gauss_FWHM_eV, survival_probability, scatter_peak_ratio_p, scatter_peak_ratio_q, scatter_fraction, emitted_peak='shake'):
        p = np.zeros(len(self.gases))
        p[0:-1] = scatter_fraction
        p[-1] = 1 - sum(scatter_fraction)
        scatter_spectra_file_path = os.path.join(self.path_to_scatter_spectra_file, 'scatter_spectra.npy')
        scatter_spectra = np.load(scatter_spectra_file_path, allow_pickle = True)
        en_array = self.std_eV_array()
        current_full_spectrum = np.zeros(len(en_array))
        if emitted_peak == 'lorentzian':
            current_working_spectrum = self.std_lorenztian_17keV()
        elif emitted_peak == 'shake':
            current_working_spectrum = self.shakeSpectrumClassInstance.shake_spectrum()
        elif emitted_peak == 'dirac':
            current_working_spectrum = self.std_dirac()
        current_working_spectrum = self.convolve_gaussian(current_working_spectrum, gauss_FWHM_eV)
        zeroth_order_peak = current_working_spectrum
        current_full_spectrum += zeroth_order_peak
        N = len(self.gases)
        for M in range(1, self.max_scatters + 1):
            scatter_peak_ratio = np.exp(-1.*scatter_peak_ratio_p*M**( -self.factor*scatter_peak_ratio_p + scatter_peak_ratio_q))#np.exp(-1.*scatter_peak_ratio_b*M**scatter_peak_ratio_c)
            gas_scatter_combinations = np.array([np.array(i) for i in product(range(M+1), repeat=N) if sum(i)==M])
            for combination in gas_scatter_combinations:
                #print(combination)
                entry_str = ''
                for component, gas_type in zip(combination, self.gases):
                    entry_str += gas_type
                    entry_str += str(component).zfill(2)
                current_working_spectrum = scatter_spectra.item()[entry_str]
                current_working_spectrum = self.normalize(signal.convolve(zeroth_order_peak, current_working_spectrum, mode='same'))
                coefficient = factorial(sum(combination))
                for component, i in zip(combination, range(N)):
                    coefficient = coefficient/factorial(component)*p[i]**component
                current_full_spectrum += coefficient*current_working_spectrum*scatter_peak_ratio*survival_probability**M
        return current_full_spectrum

    def spectrum_func_gaussian_resolution_fit_scatter_peak_ratio(self, bins_Hz, eff_array, *p0):

        B_field = p0[0]
        amplitude = p0[1]
        gauss_FWHM_eV = p0[2]
        survival_probability = p0[3]
        scatter_peak_ratio_b = p0[4]
        scatter_peak_ratio_c = p0[5]
        N = len(self.gases)
        scatter_fraction = p0[6:5+N]

        x_eV = ConversionFunctions.Energy(bins_Hz, B_field)
        en_loss_array = self.std_eV_array()
        en_loss_array_min = en_loss_array[0]
        en_loss_array_max = en_loss_array[len(en_loss_array)-1]
        f = np.zeros(len(x_eV))
        f_intermediate = np.zeros(len(x_eV))

        x_eV_minus_line = Constants.kr_k_line_e() - x_eV
        zero_idx = np.r_[np.where(x_eV_minus_line< en_loss_array_min)[0],np.where(x_eV_minus_line>en_loss_array_max)[0]]
        nonzero_idx = [i for i in range(len(x_eV)) if i not in zero_idx]

        full_spectrum = self.make_spectrum_gaussian_resolution_fit_scatter_peak_ratio(gauss_FWHM_eV, survival_probability, scatter_peak_ratio_b, scatter_peak_ratio_c, scatter_fraction)
        f_intermediate[nonzero_idx] = np.interp(x_eV_minus_line[nonzero_idx], en_loss_array, full_spectrum)
        f_intermediate = f_intermediate*eff_array
        f[nonzero_idx] += amplitude*f_intermediate[nonzero_idx]/np.sum(f_intermediate[nonzero_idx])

        return f

    def chi_2_gaussian_resolution_fit_scatter_peak_ratio(self, bin_centers, data_hist_freq, eff_array, params):
        # expectation
        fit_Hz = self.spectrum_func_gaussian_resolution_fit_scatter_peak_ratio(bin_centers, eff_array, *params)
        nonzero_bins_index = np.where((data_hist_freq != 0) & (fit_Hz > 0))
        zero_bins_index = np.where((data_hist_freq == 0) | (fit_Hz <= 0))
        chi2 = 2*((fit_Hz - data_hist_freq + data_hist_freq*np.log(data_hist_freq/fit_Hz))[nonzero_bins_index]).sum()
        chi2 += 2*(fit_Hz - data_hist_freq)[zero_bins_index].sum()
        return chi2

    def fit_data_gaussian_resolution_fit_scatter_peak_ratio(self, freq_bins, data_hist_freq, print_params=True):
        t = time.time()
        self.check_existence_of_scatter_file()
        bins_Hz = freq_bins + self.RF_ROI_MIN
        bins_Hz = 0.5*(bins_Hz[1:] + bins_Hz[:-1])
        if self.use_quad_trap_eff_interp == True:
            quad_trap_interp = np.load(self.path_to_quad_trap_eff_interp, allow_pickle = True)
            quad_trap_count_rate_interp = quad_trap_interp.item()['count_rate_interp']
            eff_array = quad_trap_count_rate_interp(bins_Hz)
        else:
            eff_array = np.ones(len(bins_Hz))
        # Initial guesses for curve_fit
        B_field_guess = ComplexLineShapeUtilities.central_frequency_to_B_field(bins_Hz[np.argmax(data_hist_freq)])
        amplitude_guess = np.sum(data_hist_freq)/2
        gauss_FWHM_eV_guess = 1
        survival_probability_guess = 0.5
        scatter_fraction_guess = 0.5
        scale_factor_guess = 0.1
        scatter_peak_ratio_parameter_guess = 0.5
        # Bounds for curve_fit
        B_field_min = ComplexLineShapeUtilities.central_frequency_to_B_field(bins_Hz[0])
        B_field_max = ComplexLineShapeUtilities.central_frequency_to_B_field(bins_Hz[-1])
        amplitude_min = 1e-5
        amplitude_max = np.sum(data_hist_freq)*3
        gauss_FWHM_eV_min = 1e-5
        gauss_FWHM_eV_max = ConversionFunctions.Energy(bins_Hz[0], B_field_guess)-ConversionFunctions.Energy(bins_Hz[-1], B_field_guess)
        survival_probability_min = 1e-5
        survival_probability_max = 1
        scatter_fraction_min = 1e-5
        scatter_fraction_max = 1
        scale_factor_min = 1e-5
        scale_factor_max = 5
        scatter_peak_ratio_parameter_min = 1e-5
        scatter_peak_ratio_parameter_max = 5
        N = len(self.gases)
        gas_scatter_fraction_parameter_str = []
        for i in range(N-1):
            gas_scatter_fraction_parameter_str += [self.gases[i]+' scatter fraction']
        p0_guess = [B_field_guess, amplitude_guess, gauss_FWHM_eV_guess, survival_probability_guess, scatter_peak_ratio_parameter_guess, scatter_peak_ratio_parameter_guess]+ (N-1)*[scatter_fraction_guess]
        p0_bounds = [(B_field_min,B_field_max), (amplitude_min,amplitude_max), (gauss_FWHM_eV_min, gauss_FWHM_eV_max), (survival_probability_min, survival_probability_max), (scatter_peak_ratio_parameter_min, scatter_peak_ratio_parameter_max), (scatter_peak_ratio_parameter_min, scatter_peak_ratio_parameter_max)] + (N-1)*[(scatter_fraction_min, scatter_fraction_max)]
        parameter_names = ['B field','amplitude','gaussian FWHM eV', 'survival probability','scatter peak ratio param b', 'scatter peak ratio param c'] + gas_scatter_fraction_parameter_str
        # Actually do the fitting
        m_binned = Minuit(lambda p: self.chi_2_gaussian_resolution_fit_scatter_peak_ratio(bins_Hz, data_hist_freq, eff_array, p), p0_guess, name = parameter_names)
        m_binned.limits = p0_bounds
        if len(self.fixed_parameter_names)>0:
            for fixed_parameter_name, fixed_parameter_value in zip(self.fixed_parameter_names, self.fixed_parameter_values):
                m_binned.fixed[fixed_parameter_name] = True
                m_binned.values[fixed_parameter_name] = fixed_parameter_value
                m_binned.errors[fixed_parameter_name] = 0
        m_binned.migrad()
        m_binned.hesse()
        params = m_binned.values[0:]
        B_field_fit = params[0]
        #starting at index 2, grabs every other entry. (which is how scattering probs are filled in for N gases)
        amplitude_fit = params[1]
        gauss_FWHM_eV_fit = params[2]
        survival_probability_fit = params[3]
        scatter_peak_ratio_b_fit = params[4]
        scatter_peak_ratio_c_fit = params[5]
        total_counts_fit = amplitude_fit
        logger.info('\n'+str(m_binned.params))
        scatter_fraction_fit = params[6:5+N]+[1- sum(params[6:5+N])]

        perr = m_binned.errors[0:]
        B_field_fit_err = perr[0]
        amplitude_fit_err = perr[1]
        gauss_FWHM_eV_fit_err = perr[2]
        survival_probability_fit_err = perr[3]
        scatter_peak_ratio_b_fit_err = perr[4]
        scatter_peak_ratio_c_fit_err = perr[5]
        total_counts_fit_err = amplitude_fit_err
        scatter_fraction_fit_err = perr[6:5+N]+[np.sqrt(sum(np.array(perr[6:5+N])**2))]

        fit_Hz = self.spectrum_func_gaussian_resolution_fit_scatter_peak_ratio(bins_Hz, eff_array, *params)
        fit_keV = ComplexLineShapeUtilities.flip_array(fit_Hz)
        bins_keV = ConversionFunctions.Energy(bins_Hz, B_field_fit)/1000
        bins_keV = ComplexLineShapeUtilities.flip_array(bins_keV)
        reduced_chi2 = m_binned.fval/(len(fit_Hz)-m_binned.nfit)

        if print_params == True:
            output_string = '\n'
            output_string += 'Reduced chi^2 = {:.2e}\n'.format(reduced_chi2)
            output_string += '-----------------\n'
            output_string += 'B field = {:.8e}'.format(B_field_fit)+' +/- '+ '{:.4e} T\n'.format(B_field_fit_err)
            output_string += '-----------------\n'
            output_string += 'Amplitude = {}'.format(round(amplitude_fit,2))+' +/- {}'.format(round(amplitude_fit_err,2)) + '\n'
            output_string += '-----------------\n'
            output_string += 'gaussian FWHM = {:.8e}'.format(gauss_FWHM_eV_fit) + ' +/- {:.8e} eV\n'.format(gauss_FWHM_eV_fit_err)
            output_string += '-----------------\n'
            output_string += 'survival probability = {:.8e}'.format(survival_probability_fit) + ' +/- {:.8e}\n'.format(survival_probability_fit_err)
            output_string += '-----------------\n'
            output_string += 'scatter_peak_ratio_b = {:.8e}'.format(scatter_peak_ratio_b_fit) + ' +/- {:.8e}\n'.format(scatter_peak_ratio_b_fit_err)
            output_string += '-----------------\n'
            output_string += 'scatter_peak_ratio_c = {:.8e}'.format(scatter_peak_ratio_c_fit) + ' +/- {:.8e}\n'.format(scatter_peak_ratio_c_fit_err)
            output_string += '-----------------\n'
            for i in range(len(self.gases)):
                output_string += '{} scatter fraction \n= '.format(self.gases[i]) + "{:.8e}".format(scatter_fraction_fit[i])\
                +' +/- ' + "{:.8e}".format(scatter_fraction_fit_err[i])+'\n'
                output_string += '-----------------\n'
        elapsed = time.time() - t
        output_string += 'Fit completed in '+str(round(elapsed,2))+'s'+'\n'
        dictionary_of_fit_results = {
        'output_string': output_string,
        'perr': perr,
        'bins_keV': bins_keV,
        'fit_keV': fit_keV,
        'bins_Hz': bins_Hz,
        'fit_Hz': fit_Hz,
        'B_field_fit': B_field_fit,
        'B_field_fit_err': B_field_fit_err,
        'gauss_FWHM_eV_fit': gauss_FWHM_eV_fit,
        'gauss_FWHM_eV_fit_err': gauss_FWHM_eV_fit_err,
        'scatter_peak_ratio_b_fit': scatter_peak_ratio_b_fit,
        'scatter_peak_ratio_b_fit_err': scatter_peak_ratio_b_fit_err,
        'scatter_peak_ratio_c_fit': scatter_peak_ratio_c_fit,
        'scatter_peak_ratio_c_fit_err': scatter_peak_ratio_c_fit_err,
        'amplitude_fit': amplitude_fit,
        'amplitude_fit_err': amplitude_fit_err,
        'data_hist_freq': data_hist_freq,
        'reduced_chi2': reduced_chi2
        }

        return dictionary_of_fit_results

    def generate_scatter_peaks(self):

        p = np.zeros(len(self.gases))
        scatter_fraction = self.scatter_fractions_for_gases
        p[0:-1] = scatter_fraction
        p[-1] = 1 - sum(scatter_fraction)

        scatter_spectra_file_path = os.path.join(self.path_to_scatter_spectra_file, 'scatter_spectra.npy')
        scatter_spectra = np.load(scatter_spectra_file_path, allow_pickle = True)
        en_array = self.std_eV_array()

        scatter_peaks = np.zeros((self.max_scatters+1, len(en_array)))
        emitted_peak = self.base_shape
        if emitted_peak == 'lorentzian':
            current_working_spectrum = self.std_lorenztian_17keV()
        elif emitted_peak == 'shake':
            current_working_spectrum = self.shakeSpectrumClassInstance.shake_spectrum()
        elif emitted_peak == 'dirac':
            current_working_spectrum = self.std_dirac()

        scale_factor = 1
        current_working_spectrum = self.convolve_simulated_resolution_scaled(current_working_spectrum, scale_factor)
        zeroth_order_peak = current_working_spectrum
        scatter_peaks[0] = zeroth_order_peak
        N = len(self.gases)
        for M in range(1, self.max_scatters + 1):
            current_scatter_peak_spectrum = np.zeros(len(en_array))
            gas_scatter_combinations = np.array([np.array(i) for i in product(range(M+1), repeat=N) if sum(i)==M])
            for combination in gas_scatter_combinations:
                entry_str = ''
                for component, gas_type in zip(combination, self.gases):
                    entry_str += gas_type
                    entry_str += str(component).zfill(2)
                current_working_spectrum = scatter_spectra.item()[entry_str]
                current_working_spectrum = self.normalize(signal.convolve(zeroth_order_peak, current_working_spectrum, mode='same'))
                coefficient = factorial(sum(combination))
                for component, i in zip(combination, range(N)):
                    coefficient = coefficient/factorial(component)*p[i]**component
                current_scatter_peak_spectrum += coefficient*current_working_spectrum
            scatter_peaks[M] = current_scatter_peak_spectrum
        return scatter_peaks

    def make_spectrum_simulated_resolution_scaled_fit_scatter_peak_ratio_with_fixed_gas_composition_and_width_scale_factor(self, scatter_peaks, survival_probability, scatter_peak_ratio_p, scatter_peak_ratio_q):
        scatter_spectra_file_path = os.path.join(self.path_to_scatter_spectra_file, 'scatter_spectra.npy')
        scatter_spectra = np.load(scatter_spectra_file_path, allow_pickle = True)
        en_array = self.std_eV_array()
        current_full_spectrum = np.zeros(len(en_array))
        current_full_spectrum += scatter_peaks[0]
        N = len(self.gases)
        for M in range(1, self.max_scatters + 1):
            scatter_peak_ratio = np.exp(-1.*scatter_peak_ratio_p*M**( - self.factor*scatter_peak_ratio_p + scatter_peak_ratio_q))#(-0.5179*scatter_peak_ratio_b + scatter_peak_ratio_c)  -0.448 -0.4934
            current_full_spectrum += scatter_peaks[M]*scatter_peak_ratio*survival_probability**M
        return current_full_spectrum

    def spectrum_func_simulated_resolution_scaled_fit_scatter_peak_ratio_with_fixed_gas_composition_and_width_scale_factor(self, bins_Hz, eff_array, scatter_peaks, *p0):

        B_field = p0[0]
        amplitude = p0[1]
        survival_probability = p0[2]
        scatter_peak_ratio_p = p0[3]
        scatter_peak_ratio_q = p0[4]

        x_eV = ConversionFunctions.Energy(bins_Hz, B_field)
        en_loss_array = self.std_eV_array()
        en_loss_array_min = en_loss_array[0]
        en_loss_array_max = en_loss_array[len(en_loss_array)-1]
        f = np.zeros(len(x_eV))
        f_intermediate = np.zeros(len(x_eV))

        x_eV_minus_line = Constants.kr_k_line_e() - x_eV
        zero_idx = np.r_[np.where(x_eV_minus_line< en_loss_array_min)[0],np.where(x_eV_minus_line>en_loss_array_max)[0]]
        nonzero_idx = [i for i in range(len(x_eV)) if i not in zero_idx]

        full_spectrum = self.make_spectrum_simulated_resolution_scaled_fit_scatter_peak_ratio_with_fixed_gas_composition_and_width_scale_factor(scatter_peaks, survival_probability, scatter_peak_ratio_p, scatter_peak_ratio_q)
        f_intermediate[nonzero_idx] = np.interp(x_eV_minus_line[nonzero_idx], en_loss_array, full_spectrum)
        f_intermediate = f_intermediate*eff_array
        f[nonzero_idx] += amplitude*f_intermediate[nonzero_idx]/np.sum(f_intermediate[nonzero_idx])

        return f

    def chi_2_simulated_resolution_scaled_fit_scatter_peak_ratio_with_fixed_gas_composition_and_width_scale_factor(self, bin_centers, data_hist_freq, eff_array, scatter_peaks, params):
        # expectation
        fit_Hz = self.spectrum_func_simulated_resolution_scaled_fit_scatter_peak_ratio_with_fixed_gas_composition_and_width_scale_factor(bin_centers, eff_array, scatter_peaks, *params)
        nonzero_bins_index = np.where((data_hist_freq != 0) & (fit_Hz > 0))
        zero_bins_index = np.where((data_hist_freq == 0) | (fit_Hz <= 0))
        chi2 = 2*((fit_Hz - data_hist_freq + data_hist_freq*np.log(data_hist_freq/fit_Hz))[nonzero_bins_index]).sum()
        chi2 += 2*(fit_Hz - data_hist_freq)[zero_bins_index].sum()
        return chi2

    def fit_data_simulated_resolution_scaled_fit_scatter_peak_ratio_with_fixed_gas_composition_and_width_scale_factor(self, freq_bins, data_hist_freq, print_params=True):
        t = time.time()
        self.check_existence_of_scatter_file()
        bins_Hz = freq_bins + self.RF_ROI_MIN
        bins_Hz = 0.5*(bins_Hz[1:] + bins_Hz[:-1])
        if self.use_quad_trap_eff_interp == True:
            quad_trap_interp = np.load(self.path_to_quad_trap_eff_interp, allow_pickle = True)
            quad_trap_count_rate_interp = quad_trap_interp.item()['count_rate_interp']
            eff_array = quad_trap_count_rate_interp(bins_Hz)
        else:
            eff_array = np.ones(len(bins_Hz))
        # Initial guesses for curve_fit
        B_field_guess = ComplexLineShapeUtilities.central_frequency_to_B_field(bins_Hz[np.argmax(data_hist_freq)])
        amplitude_guess = np.sum(data_hist_freq)
        FWHM_eV_guess = 5
        survival_probability_guess = 0.5
        scatter_fraction_guess = 0.5
        sigma_guess = 5
        gamma_guess = 3
        gaussian_portion_guess = 0.5
        scale_factor_guess = 1
        scatter_peak_ratio_parameter_guess = 0.7
        # Bounds for curve_fit
        B_field_min = ComplexLineShapeUtilities.central_frequency_to_B_field(bins_Hz[0])
        B_field_max = ComplexLineShapeUtilities.central_frequency_to_B_field(bins_Hz[-1])
        amplitude_min = 1e-5
        amplitude_max = np.sum(data_hist_freq)*3
        FWHM_eV_min = 0
        FWHM_eV_max = ConversionFunctions.Energy(bins_Hz[0], B_field_guess)
        survival_probability_min = 1e-5
        survival_probability_max = 1
        scatter_fraction_min = 1e-5
        scatter_fraction_max = 1
        scale_factor_min = 1e-5
        scale_factor_max = 5
        scatter_peak_ratio_parameter_min = 1e-5
        scatter_peak_ratio_parameter_max = 5
        N = len(self.gases)
        gas_scatter_fraction_parameter_str = []
        for i in range(N-1):
            gas_scatter_fraction_parameter_str += [self.gases[i]+' scatter fraction']
        p0_guess = [B_field_guess, amplitude_guess, survival_probability_guess, scatter_peak_ratio_parameter_guess, scatter_peak_ratio_parameter_guess]
        p0_bounds = [(B_field_min,B_field_max), (amplitude_min, amplitude_max), (survival_probability_min, survival_probability_max), (scatter_peak_ratio_parameter_min, scatter_peak_ratio_parameter_max), (scatter_peak_ratio_parameter_min, scatter_peak_ratio_parameter_max)]
        parameter_names = ['B field','amplitude', 'survival probability','scatter peak ratio param p', 'scatter peak ratio param q']

        scatter_peaks = self.generate_scatter_peaks()
        # Actually do the fitting
        m_binned = Minuit(lambda p: self.chi_2_simulated_resolution_scaled_fit_scatter_peak_ratio_with_fixed_gas_composition_and_width_scale_factor(bins_Hz, data_hist_freq, eff_array, scatter_peaks, p), p0_guess, name = parameter_names)
        m_binned.limits = p0_bounds
        if len(self.fixed_parameter_names)>0:
            for fixed_parameter_name, fixed_parameter_value in zip(self.fixed_parameter_names, self.fixed_parameter_values):
                m_binned.fixed[fixed_parameter_name] = True
                m_binned.values[fixed_parameter_name] = fixed_parameter_value
                m_binned.errors[fixed_parameter_name] = 0
        m_binned.migrad()
        m_binned.hesse()
        params = m_binned.values[0:]
        B_field_fit = params[0]
        #starting at index 2, grabs every other entry. (which is how scattering probs are filled in for N gases)
        amplitude_fit = params[1]
        survival_probability_fit = params[2]
        scatter_peak_ratio_p_fit = params[3]
        scatter_peak_ratio_q_fit = params[4]
        total_counts_fit = amplitude_fit
        logger.info('\n'+str(m_binned.params))

        perr = m_binned.errors[0:]
        B_field_fit_err = perr[0]
        amplitude_fit_err = perr[1]
        survival_probability_fit_err = perr[2]
        scatter_peak_ratio_p_fit_err = perr[3]
        scatter_peak_ratio_q_fit_err = perr[4]
        total_counts_fit_err = amplitude_fit_err

        fit_Hz = self.spectrum_func_simulated_resolution_scaled_fit_scatter_peak_ratio_with_fixed_gas_composition_and_width_scale_factor(bins_Hz, eff_array, scatter_peaks, *params)
        fit_keV = ComplexLineShapeUtilities.flip_array(fit_Hz)
        bins_keV = ConversionFunctions.Energy(bins_Hz, B_field_fit)/1000
        bins_keV = ComplexLineShapeUtilities.flip_array(bins_keV)
        reduced_chi2 = m_binned.fval/(len(fit_Hz)-m_binned.nfit)
        correlation_matrix = m_binned.covariance.correlation()

        if print_params == True:
            output_string = '\n'
            output_string += 'Reduced chi^2 = {:.2e}\n'.format(reduced_chi2)
            output_string += '-----------------\n'
            output_string += 'B field = {:.8e}'.format(B_field_fit)+' +/- '+ '{:.4e} T\n'.format(B_field_fit_err)
            output_string += '-----------------\n'
            output_string += 'Amplitude = {}'.format(round(amplitude_fit,2))+' +/- {}'.format(round(amplitude_fit_err,2)) + '\n'
            output_string += '-----------------\n'
            output_string += 'survival probability = {:.8e}'.format(survival_probability_fit) + ' +/- {:.8e}\n'.format(survival_probability_fit_err)
            output_string += '-----------------\n'
            output_string += 'scatter_peak_ratio_p = {:.8e}'.format(scatter_peak_ratio_p_fit) + ' +/- {:.8e}\n'.format(scatter_peak_ratio_p_fit_err)
            output_string += '-----------------\n'
            output_string += 'scatter_peak_ratio_q = {:.8e}'.format(scatter_peak_ratio_q_fit) + ' +/- {:.8e}\n'.format(scatter_peak_ratio_q_fit_err)
            output_string += '-----------------\n'
            scatter_fraction = np.zeros(len(self.gases))
            scatter_fraction[0:-1] = self.scatter_fractions_for_gases
            scatter_fraction[-1] = 1 - sum(scatter_fraction)
            for i in range(len(self.gases)):
                output_string += '{} scatter fraction = '.format(self.gases[i]) + "{:.8e}".format(scatter_fraction[i])+'\n'
                output_string += '-----------------\n'
        elapsed = time.time() - t
        output_string += 'Fit completed in '+str(round(elapsed,2))+'s'+'\n'
        dictionary_of_fit_results = {
        'output_string': output_string,
        'perr': perr,
        'bins_keV': bins_keV,
        'fit_keV': fit_keV,
        'bins_Hz': bins_Hz,
        'fit_Hz': fit_Hz,
        'B_field_fit': B_field_fit,
        'B_field_fit_err': B_field_fit_err,
        'scatter_peak_ratio_p_fit': scatter_peak_ratio_p_fit,
        'scatter_peak_ratio_p_fit_err': scatter_peak_ratio_p_fit_err,
        'scatter_peak_ratio_q_fit': scatter_peak_ratio_q_fit,
        'scatter_peak_ratio_q_fit_err': scatter_peak_ratio_q_fit_err,
        'amplitude_fit': amplitude_fit,
        'amplitude_fit_err': amplitude_fit_err,
        'data_hist_freq': data_hist_freq,
        'reduced_chi2': reduced_chi2,
        'correlation_matrix': np.array(correlation_matrix)
        }
        return dictionary_of_fit_results<|MERGE_RESOLUTION|>--- conflicted
+++ resolved
@@ -1,13 +1,8 @@
 '''
 Fits data to complex lineshape model.
-<<<<<<< HEAD
 Author: E. Machado, Y.-H. Sun, E. Novitski, T. E. Weiss, X. Huyan
 Date: February 9, 2021
 Comments added: July 10, 2024
-=======
-Author: E. Machado, Y.-H. Sun, E. Novitski, T. Weiss, X. Huyan
-Date: 2/9/2021
->>>>>>> 79a326d5
 
 This processor takes in CRES frequency data in a binned histogram and fits the histogram 
 with a complex line shape model that includes scattering with multiple gases.
