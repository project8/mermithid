--- conflicted
+++ resolved
@@ -745,11 +745,7 @@
     # p0 is a list of input parameters, where:
     #   p0[0] is the mean magnetic field experience by the electrons
     #   p0[1] is the full-width-half-max of the instrumental resolution (i.e., the detector response distribution with no scattering)
-<<<<<<< HEAD
     #   p0[2] is the amplitude, here defined as the total number of counts in the histogram. The amplitude is fitted as a sanity check for the lineshape model ([amplitude = total # counts] --> sane model)
-=======
-    #   p0[2] is the amplitude that is scaled to match the total counts in the data histogram to be fitted
->>>>>>> a3d2c043
     #   p0[3] is prob_parameter, such that scatter peak M is scaled by prob_parameter**M
     #   The remaining elements of p0 are the fractions of inelastic scatters between electrons and each gas present during data-taking.
     def spectrum_func(self, bins_Hz, *p0):
