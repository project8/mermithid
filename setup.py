#! /usr/bin/env python
from setuptools import find_packages, setup
from glob import glob

import sys, os
from setuptools.command.test import test as TestCommand

verstr = "none"
try:
    import subprocess
    verstr = subprocess.check_output(['git','describe', '--long']).decode('utf-8').strip()
except EnvironmentError:
    pass
except Exception as err:
    print(err)
    verstr = 'v0.0.0-???'

on_rtd = os.environ.get("READTHEDOCS", None) == 'True'

requirements = []
extras_require = {
<<<<<<< HEAD
    'core':['morpho','pystan','matplotlib==1.5.1','colorlog'],
    'doc': ['sphinx','sphinx_rtd_theme','sphinxcontrib-programoutput']
=======
    'h5': ['h5py<=2.6'],
    'core':['matplotlib==1.5.1','colorlog', 'PyYAML==3.11','pyparsing>=2.1.5','numpy>=1.14','pystan==2.17.0.0','pbr==0.10.8','cycler==0.10.0','python-dateutil==2.5.3'],
    'doc': ['sphinx', 'sphinx_rtd_theme', 'sphinxcontrib-programoutput']
>>>>>>> 97e85979
}

if on_rtd:
    requirements.append('better-apidoc')
    requirements += extras_require['doc']
else:
    requirements = extras_require['core']
    try:
        import CicadaPy
    except ImportError:
        sys.exit("CicadaPy cannot be imported. Make sure it has been installed and the PYTHONPATH is properly setup.")
    try:
        import PhylloxeraPy
    except ImportError:
        sys.exit("PhylloxeraPy cannot be imported. Make sure it has been installed and the PYTHONPATH is properly setup.")


everything = set()
for deps in extras_require.values():
    everything.update(deps)
extras_require['all'] = everything

try:
    import CicadaPy
except ImportError:
    print('\nError! Cicada is required to build from source.')
    print('Please install it and make sure you have added the libraries to your PYTHONPATH.')
    print('Documentation can be found here: ')
    print('  http://p8-cicada.readthedocs.io/en/latest')
    sys.exit(1)

try:
    import PhylloxeraPy
except ImportError:
    print('\nError! Phylloxera is required to build from source.')
    print('Please install it and make sure you have added the libraries to your PYTHONPATH.')
    print('Documentation can be found here: ')
    print('  http://github.com/project8/phylloxera')
    sys.exit(1)

setup(
    name='mermithid',
    version=verstr,
    packages=find_packages(),
    install_requires=requirements,
    extras_require=extras_require,
    url='http://www.github.com/project8/mermithid',
)<|MERGE_RESOLUTION|>--- conflicted
+++ resolved
@@ -19,14 +19,8 @@
 
 requirements = []
 extras_require = {
-<<<<<<< HEAD
     'core':['morpho','pystan','matplotlib==1.5.1','colorlog'],
     'doc': ['sphinx','sphinx_rtd_theme','sphinxcontrib-programoutput']
-=======
-    'h5': ['h5py<=2.6'],
-    'core':['matplotlib==1.5.1','colorlog', 'PyYAML==3.11','pyparsing>=2.1.5','numpy>=1.14','pystan==2.17.0.0','pbr==0.10.8','cycler==0.10.0','python-dateutil==2.5.3'],
-    'doc': ['sphinx', 'sphinx_rtd_theme', 'sphinxcontrib-programoutput']
->>>>>>> 97e85979
 }
 
 if on_rtd:
@@ -37,35 +31,24 @@
     try:
         import CicadaPy
     except ImportError:
-        sys.exit("CicadaPy cannot be imported. Make sure it has been installed and the PYTHONPATH is properly setup.")
+        print('\nError! Cicada is required to build from source.')
+        print('Please install it and make sure you have added the libraries to your PYTHONPATH.')
+        print('Documentation can be found here: ')
+        print('  http://p8-cicada.readthedocs.io/en/latest')
+        sys.exit(1)
     try:
         import PhylloxeraPy
     except ImportError:
-        sys.exit("PhylloxeraPy cannot be imported. Make sure it has been installed and the PYTHONPATH is properly setup.")
-
+        print('\nError! Phylloxera is required to build from source.')
+        print('Please install it and make sure you have added the libraries to your PYTHONPATH.')
+        print('Documentation can be found here: ')
+        print('  http://github.com/project8/phylloxera')
+        sys.exit(1)
 
 everything = set()
 for deps in extras_require.values():
     everything.update(deps)
 extras_require['all'] = everything
-
-try:
-    import CicadaPy
-except ImportError:
-    print('\nError! Cicada is required to build from source.')
-    print('Please install it and make sure you have added the libraries to your PYTHONPATH.')
-    print('Documentation can be found here: ')
-    print('  http://p8-cicada.readthedocs.io/en/latest')
-    sys.exit(1)
-
-try:
-    import PhylloxeraPy
-except ImportError:
-    print('\nError! Phylloxera is required to build from source.')
-    print('Please install it and make sure you have added the libraries to your PYTHONPATH.')
-    print('Documentation can be found here: ')
-    print('  http://github.com/project8/phylloxera')
-    sys.exit(1)
 
 setup(
     name='mermithid',
