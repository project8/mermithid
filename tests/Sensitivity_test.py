"""
Script to test the Sensitivty processors
Author: C. Claessens, T. Weiss
Date: December 12, 2021
"""

import unittest

from morpho.utilities import morphologging, parser
logger = morphologging.getLogger(__name__)

import numpy as np

class SensitivityTest(unittest.TestCase):

    def test_SensitivityCurveProcessor(self):
        from mermithid.processors.Sensitivity import CavitySensitivityCurveProcessor

        sens_config_dict = {
            # required
            "config_file_path": "/termite/sensitivity_config_files/Config_PhaseIII_325MHz_Experiment_conservative.cfg",
            #"config_file_path": "/host_repos/sensitivity_branches/termite/sensitivity_config_files/Config_PhaseIII_325MHz_Experiment.cfg",
            "plot_path": "./sensitivity_vs_exposure_curve.pdf",
            # optional
            "figsize": (10,6),
            "fontsize": 15,
            "legend_location": "upper right",
            "track_length_axis": False,
            "molecular_axis": False,
            "atomic_axis": False,
            "density_axis": False,
            "cavity": True,
            "add_PhaseII": True,
            "add_1year_1cav_point_to_last_ref": True,
            "PhaseII_config_path": "/termite/sensitivity_config_files/Config_PhaseII_Experiment.cfg",
            "y_limits": [10e-3, 500],
            "density_range": [1e12,1e19],
            "exposure_range": [1e-11, 1e4],
            #"efficiency_range": [0.0001, 1],
            #"density_range": [1e8, 1e12],
            "main_curve_upper_label": r"Molecular, conservative",
            "main_curve_lower_label": r"$\sigma^\bar{B}_\mathrm{reco} = 0.07\,\mathrm{eV}$",
            "goals": {"Phase III (0.2 eV)": (0.2**2/np.sqrt(1.64)), "Phase IV (0.04 eV)": (0.04**2/np.sqrt(1.64))},
            "comparison_curve": True,
            "comparison_config_file_path": ["/termite/sensitivity_config_files/Config_PhaseIII_325MHz_Experiment.cfg", 
                                            "/termite/sensitivity_config_files/Config_atomic_325MHz_Experiment_conservative.cfg", 
                                            "/termite/sensitivity_config_files/Config_atomic_325MHz_Experiment.cfg"],
            "comparison_curve_label": [r"Molecular, reaching PIII target", "Atomic, conservative", "Atomic, reaching PIV target"],
            "comparison_curve_colors": ["blue", "darkred", "red"],
            #"config_file_path": "/host_repos/sensitivity_branches/termite/sensitivity_config_files/Config_atomic_325MHz_Experiment.cfg",
            #"B_inhomogeneity": np.linspace(0.1, 2.1, 10)*1e-6,
            #"B_inhom_uncertainty": 0.01,
            "sigmae_theta_r": 0.159, #in eV, energy broadening from theta and r reconstruction
            "lower_label_y_position": 0.17,
            "upper_label_y_position": 0.7,
            "label_x_position": 0.015, #1.5e15, #0.02, #1e14,
            "goals_x_position": 0.2e-10, #2e12 #0.0002
            "goals_y_rel_position": 0.4
            }
        #sens_curve = CavitySensitivityCurveProcessor("sensitivity_curve_processor")
        #sens_curve.Configure(sens_config_dict)
        #sens_curve.Run()
        
        
        sens_config_dict2 = {
            # required
            "config_file_path": "/termite/sensitivity_config_files/Config_PhaseIII_325MHz_Experiment_conservative.cfg",
            #"config_file_path": "/host_repos/sensitivity_branches/termite/sensitivity_config_files/Config_PhaseIII_325MHz_Experiment.cfg",
            "plot_path": "./sensitivity_vs_frequency2.pdf",
            # optional
            "figsize": (9,6),
            "fontsize": 15,
            "legend_location": "upper left",
            "track_length_axis": False,
            "molecular_axis": False,
            "atomic_axis": False,
            "density_axis": False,
            "frequency_axis": True,
            "magnetic_field_axis": True,
            "cavity": True,
            "add_PhaseII": False,
            "add_1year_1cav_point_to_last_ref": False,
            "PhaseII_config_path": "/termite/sensitivity_config_files/Config_PhaseII_Experiment.cfg",
            "y_limits": [10e-3, 10],
<<<<<<< HEAD
            "frequency_range": [1e7, 20e9],
=======
            "density_range": [1e12,1e19],
            #"exposure_range": [1e-11, 1e4],
            "frequency_range": [1e6, 20e9],
>>>>>>> f5aa6ade
            #"efficiency_range": [0.0001, 1],
            "density_range": [1e7, 1e20],
            "main_curve_upper_label": r"Molecular, conservative",
            "main_curve_lower_label": r"$\sigma^\bar{B}_\mathrm{reco} = 0.07\,\mathrm{eV}$",
            "goals": {"Phase IV (0.04 eV)": (0.04**2/np.sqrt(1.64))},
            "comparison_curve": True,
            "comparison_config_file_path": ["/termite/sensitivity_config_files/Config_PhaseIII_325MHz_Experiment.cfg", 
                                            "/termite/sensitivity_config_files/Config_atomic_325MHz_Experiment_conservative.cfg", 
                                            "/termite/sensitivity_config_files/Config_atomic_325MHz_Experiment.cfg"],
            "comparison_curve_label": [r"Molecular, reaching PIII target", "Atomic, conservative", "Atomic, reaching PIV target"],
            "comparison_curve_colors": ["blue", "darkred", "red"],
            #"config_file_path": "/host_repos/sensitivity_branches/termite/sensitivity_config_files/Config_atomic_325MHz_Experiment.cfg",
            #"B_inhomogeneity": np.linspace(0.1, 2.1, 10)*1e-6,
            #"B_inhom_uncertainty": 0.01,
            "sigmae_theta_r": 0.159, #in eV, energy broadening from theta and r reconstruction
            "lower_label_y_position": 0.17,
            "upper_label_y_position": 0.7,
            "label_x_position": 1e8, #1.5e15, #0.02, #1e14,
            "goals_x_position": 1e9, #2e12 #0.0002
            "goals_y_rel_position": 0.4,
            "plot_key_parameters": True
            }
        #sens_curve = CavitySensitivityCurveProcessor("sensitivity_curve_processor")
        #sens_curve.Configure(sens_config_dict2)
        #sens_curve.Run()
        
        
        sens_config_dict = {
            # required
            "config_file_path": "/termite/sensitivity_config_files/Config_PhaseIII_325MHz_Experiment.cfg",
            #"config_file_path": "/host_repos/sensitivity_branches/termite/sensitivity_config_files/Config_PhaseIII_325MHz_Experiment.cfg",
            "plot_path": "./sensitivity_vs_density_curve_with_sigmaBcorrs.pdf",
            # optional
            "track_length_axis": True,
            "molecular_axis": True,
            "atomic_axis": True,
            "density_axis": True,
            "cavity": True,
            "y_limits": [2e-2, 4],
            "density_range": [1e12,1e19],
            "efficiency_range": [0.0001, 1],
            #"density_range": [1e8, 1e12],
            "main_curve_upper_label": r"Molecular"+"\n"+"2 years"+"\n"+r"$\sigma^B_\mathrm{corr} = 1\,\mathrm{eV}$",
            "main_curve_lower_label": r"$\sigma^B_\mathrm{corr} = 0.16\,\mathrm{eV}$",
            "comparison_curve_label": [r"Atomic"+"\n"+r"10 $\times$ 3 years"+"\n"+r"$\sigma^B_\mathrm{corr} = 0.16\,\mathrm{eV}$"],
            "goals": {"Phase III (0.2 eV)": 0.2, "Phase IV (0.04 eV)": 0.04},
            "comparison_curve": True,
            "comparison_config_file_path": ["/termite/sensitivity_config_files/Config_atomic_325MHz_Experiment.cfg"],
            #"comparison_config_file_path": "/host_repos/sensitivity_branches/termite/sensitivity_config_files/Config_atomic_325MHz_Experiment.cfg",
            #"B_inhomogeneity": np.linspace(0.1, 2.1, 10)*1e-6,
            #"B_inhom_uncertainty": 0.01,
            "sigmae_theta_r": np.linspace(0.16, 1., 10), #in eV, energy broadening from theta and r reconstruction
            "comparison_label_y_position": [0.044],
            "lower_label_y_position": 0.17,
            "upper_label_y_position": 0.7,
            "label_x_position": 1.5e15, #0.02, #1e14,
            "goals_x_position": 2e12, #0.0002
            "plot_key_parameters": True
            }
        #sens_curve = CavitySensitivityCurveProcessor("sensitivity_curve_processor")
        #sens_curve.Configure(sens_config_dict)
        #sens_curve.Run()


        sens_config_dict = {
            # required
            "config_file_path": "/termite/sensitivity_config_files/Config_PhaseIII_325MHz_Experiment_conservative.cfg",
            #"config_file_path": "/host_repos/sensitivity_branches/termite/sensitivity_config_files/Config_PhaseIII_325MHz_Experiment.cfg",
            "plot_path": "./sensitivity_vs_density_curve.pdf",
            # optional
            "figsize": (7.0,6),
            "track_length_axis": True,
            "molecular_axis": True,
            "atomic_axis": True,
            "density_axis": True,
            "cavity": True,
            "y_limits": [2e-2, 4],
            "density_range": [1e12,3e18],
            "efficiency_range": [0.0001, 1],
            #"density_range": [1e8, 1e12],
            "main_curve_upper_label": r"Molecular, conservative", #r"Molecular"+"\n"+"Reaching target",
            "comparison_curve_label": ["Molecular, reaching target", "Atomic, conservative", r"Atomic, reaching target"], #["Molecular"+"\n"+"Conservative", "Atomic"+"\n"+"Conservative", r"Atomic"+"\n"+"Reaching target"],
            "goals": {"Phase III (0.2 eV)": 0.2, "Phase IV (0.04 eV)": 0.04},
            "comparison_curve": True,
            "comparison_config_file_path": ["/termite/sensitivity_config_files/Config_PhaseIII_325MHz_Experiment.cfg", 
                                            "/termite/sensitivity_config_files/Config_atomic_325MHz_Experiment_conservative.cfg", 
                                            "/termite/sensitivity_config_files/Config_atomic_325MHz_Experiment.cfg"],
            "comparison_label_y_position": [2, 0.105, 0.046], #[2, 0.105, 0.046],
            "comparison_label_x_position": [4.5e15, 7e14, 7e14], #[4.5e15, 2.2e16, 1e15],
            "sigmae_theta_r": 0.159,
            "lower_label_y_position": 0.17,
            "upper_label_y_position": 0.7,
            "label_x_position": 4e14, #4e14, #0.02, #1e14,
            "goals_x_position": 1.2e12, #0.0002
            "plot_key_parameters": True
            }
        #sens_curve = CavitySensitivityCurveProcessor("sensitivity_curve_processor")
        #sens_curve.Configure(sens_config_dict)
        #sens_curve.Run()


        sens_config_dict = {
            # required
            "config_file_path": "/termite/sensitivity_config_files/Config_PhaseIII_325MHz_Experiment_best_case.cfg",
            #"config_file_path": "/host_repos/sensitivity_branches/termite/sensitivity_config_files/Config_PhaseIII_325MHz_Experiment.cfg",
            "plot_path": "./sensitivity_vs_density_T2_best_case_curve.pdf",
            # optional
            "figsize": (6.7,6),
            "track_length_axis": False,
            "molecular_axis": True,
            "atomic_axis": False,
            "density_axis": True,
            "cavity": True,
            "y_limits": [2e-2, 4],
            "density_range": [1e12,3e18],
            "efficiency_range": [0.0001, 1],
            "main_curve_upper_label": r"Molecular, best-case scenario",
            "goals": {"Phase III (0.2 eV)": 0.2, "Phase IV (0.04 eV)": 0.04},
            "comparison_curve": False,
            "sigmae_theta_r": 0.159,
            "lower_label_y_position": 0.17,
            "upper_label_y_position": 0.7,
            "label_x_position": 4e14, 
            "goals_x_position": 1.2e12, 
            "plot_key_parameters": True
            }
        #sens_curve = CavitySensitivityCurveProcessor("sensitivity_curve_processor")
        #sens_curve.Configure(sens_config_dict)
        #sens_curve.Run()

        sens_config_dict = {
            # required
            "config_file_path": "/termite/sensitivity_config_files/Config_atomic_325MHz_Experiment.cfg",
            #"config_file_path": "/host_repos/sensitivity_branches/termite/sensitivity_config_files/Config_PhaseIII_325MHz_Experiment.cfg",
            "plot_path": "./sensitivity_vs_density_T2_best_case_curve_comparison.pdf",
            # optional
            "figsize": (6.7,6),
            "legend_location": "upper left",
            "track_length_axis": True,
            "molecular_axis": True,
            "atomic_axis": True,
            "density_axis": True,
            "cavity": True,
            "y_limits": [3e-2, 0.5],
            "density_range": [1e14, 7e17],#[1e12,3e18],
            "efficiency_range": [0.0001, 1],
            "main_curve_upper_label": r"Atomic, reaching target", #$\Delta B_{r, \phi}=0$, rate 'boosted' $\times 2$
            "goals": {"Phase IV (0.04 eV)": 0.04},
            "comparison_curve": True,
            "comparison_config_file_path": ["/termite/sensitivity_config_files/Config_PhaseIII_325MHz_Experiment_best_case.cfg"],
            "comparison_curve_label": [r"Molecular, same conditions"], 
            "comparison_label_y_position": [2, 0.105, 0.046],
            "comparison_label_x_position": [4.5e15, 7e14, 7e14],
            "sigmae_theta_r": 0.159,
            "lower_label_y_position": 0.17,
            "upper_label_y_position": 0.7,
            "label_x_position": 4e14, 
            "goals_x_position": 1.2e14, 
            "goals_y_rel_position": 1.1,
            "plot_key_parameters": True
            }
        #sens_curve = CavitySensitivityCurveProcessor("sensitivity_curve_processor")
        #sens_curve.Configure(sens_config_dict)
        #sens_curve.Run()

    def test_SensitivityProcessor(self):
        from mermithid.processors.Sensitivity import AnalyticSensitivityEstimation


        sens_config_dict = {
            # required
            "config_file_path": "/termite/sensitivity_config_files/Config_PhaseIII_1GHz_Experiment.cfg"
            #"config_file_path": "/host_repos/sensitivity_branches/termite/sensitivity_config_files/Config_PhaseIII_1GHz_Experiment.cfg"
            }
        # sens = AnalyticSensitivityEstimation("sensitivity_processor")
        # sens.Configure(sens_config_dict)
        # sens.Run()

        # sens.print_statistics()
        # sens.print_systematics()

        # results = sens.results
        # logger.info(results)

    def test_ConstantSensitivityCurvesProcessor(self):
        from mermithid.processors.Sensitivity import ConstantSensitivityParameterPlots


        sens_config_dict = {
            # required
            "config_file_path": "/termite/sensitivity_config_files/Config_PhaseIII_1GHz_Experiment.cfg",
            #"config_file_path": "//host_repos/sensitivity_branches/termite/sensitivity_config_files/Config_PhaseIII_1GHz_Experiment.cfg",
            "sensitivity_target": [0.4**2/np.sqrt(1.64)]#, 0.7**2/np.sqrt(1.64), 1**2/np.sqrt(1.64)]
            }
        #sens = ConstantSensitivityParameterPlots("sensitivity_processor")
        #sens.Configure(sens_config_dict)
        #sens.Run()

        #sens.print_statistics()
        #sens.print_systematics()





if __name__ == '__main__':

    args = parser.parse_args(False)


    logger = morphologging.getLogger('morpho',
                                     level=args.verbosity,
                                     stderr_lb=args.stderr_verbosity,
                                     propagate=False)
    logger = morphologging.getLogger(__name__,
                                     level=args.verbosity,
                                     stderr_lb=args.stderr_verbosity,
                                     propagate=False)

    unittest.main()<|MERGE_RESOLUTION|>--- conflicted
+++ resolved
@@ -82,13 +82,7 @@
             "add_1year_1cav_point_to_last_ref": False,
             "PhaseII_config_path": "/termite/sensitivity_config_files/Config_PhaseII_Experiment.cfg",
             "y_limits": [10e-3, 10],
-<<<<<<< HEAD
             "frequency_range": [1e7, 20e9],
-=======
-            "density_range": [1e12,1e19],
-            #"exposure_range": [1e-11, 1e4],
-            "frequency_range": [1e6, 20e9],
->>>>>>> f5aa6ade
             #"efficiency_range": [0.0001, 1],
             "density_range": [1e7, 1e20],
             "main_curve_upper_label": r"Molecular, conservative",
